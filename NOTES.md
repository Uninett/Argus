--- conflicted
+++ resolved
@@ -3,17 +3,15 @@
 
 ## [Unreleased]
 
-<<<<<<< HEAD
 ### Changed
 - Drop support for Python 3.7
-=======
+
 ## [1.12.2] - 2023-06-27
 
 ### Fixed
 - When sending a notification in production a typo lead to an exception that
   prevented sending the notification but was otherwise hidden from the end
   user.
->>>>>>> b6fd8466
 
 ## [1.12.1] - 2023-05-05
 
