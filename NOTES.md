# Release Notes
This file documents changes to Argus that are relevant for the users to know.

## [Unreleased]

<<<<<<< HEAD
### Changed
- Drop support for Python 3.7
=======
## [1.12.3] - 2023-08-31

### Changed
- Change what is logged on notification sending in order to ease solving
  problems in production. Prior to this, we couldn't know whether there is
  a problem with matching an event to filters, or whether the problem is
  actually storing all incoming events. Turn on debug-logging to get it all.
>>>>>>> 917b52f5

## [1.12.2] - 2023-06-27

### Fixed
- When sending a notification in production a typo lead to an exception that
  prevented sending the notification but was otherwise hidden from the end
  user.

## [1.12.1] - 2023-05-05

### Fixed
- Fixed acking-bug that only occured if notifications were turned on

## [1.12.0] - 2023-05-03

### Added
- Add docs for how to write a notification plugin
- Add a new command "stresstest", for stress-testing the API
- Migration! Add a field "installed" to the Media-model
- Support running on Django 4.2
- Documented how to use email to send notifications to Slack
- Make the auth-method endpoint also show username/password

### Fixed
- Allow updating of a timeslot with an empty time recurrence list, which
  results in all time recurrences to be removed from the timeslot

### Changed
- Optimize and refactor bulk api operations
- Start the process of getting rid of `Filter.filter_string` by ensuring the
  info in `filter_string` is also in `Filter.filter`

## [1.11.1] - 2023-02-16

### Fixed
- CORS-headers do not want explicit port numbers if the ports are the default
  for their type, that is: 80 for http or 443 for https. This lead to CORS not
  working if there was an explicit port in the `ARGUS_FRONTEND_URL` setting,
  which used to generate a CORS entry for the frontend. Such port numbers are
  now stripped when generating the CORS header.

## [1.11.0] - 2023-02-02

With this version, the API for bulk changes of incidents and sending of
notifications to new and interesting destinations via destination plugins has
been frozen, and should be ready for use, completing what was started in 1.10.

## Added
- Also include frontend-url to incident in incident-serializer
- Show installed plugins in the metadata view

### Fixed
- Fix API for adding events in bulk, with tests
- Fix API for bulk acking, with tests

## [1.10.2] - 2022-12-13

### Changed
- Renamed the ticket creation endpoint via plugin from `/ticket/` to `/automatic-ticket/`

## [1.10.1] - 2022-12-08

### Changed

- Send serialized incidents to the ticket-plugin, not database objects
  (This makes plugins much easier to test.)

## [1.10.0] - 2022-11-17

### Added
- Added support for testing on Python 3.11 and Django 4.0, 4.1
- Plugin system for ticket system integrations, documented in the new "Ticket
  system settings" sections.
- Add a production-oriented Dockerfile and use Github to build and store images
- New API endpoint to create a new ticket in an external ticket system
- Add docs about notification plugins
- Added the possibility to filter notifications by event-type
- Added a management command that will create incidents if a source token is
  close to expiring
- Added an endpoint to create events for incidents in bulk
- Added an endpoint to set ticket_url of incidents in bulk
- Added the possibility to filter notifications by event-type

### Changed

- Flatten the json structure for posting acknowledgements.

## [1.9.0] - 2022-11-08

### Added

- Added an endpoint to acknowledge incidents in bulk
- Added an endpoint to get a refreshed auth token.
- Add a filter to find incidents with a duration longer than a given amount of
  minutes.
- Added tests for previously untested incident endpoints

## [1.8.1] - 2022-10-28

### Fixed
- Fix typo that prevented SMS messages from being sent.

## [1.8.0] - 2022-10-06

### Added
- A notification profile can now have a name.
- Added endpoint that returns True if another user has a destination with the
  same medium and settings as the destination with the given primary key

### Changed

- One timeslot can now be used by multiple notification profiles.

### Steps for upgrading

This update includes changes to the database model, requiring a migration of
the database.

## [1.7.0] - 2022-10-04

### Added

- Documentation for our own management commands (CLI-scripts)

### Steps for upgrading

Running migrate will complete the changes that started with 1.6.0.

## [1.6.0] - 2022-10-04

### Added
- New API endpoint `/incidents/all-events/` for listing all events.
- Users can now have multiple emails and phone numbers

### Steps for upgrading

This update includes changes to the database model, requiring a migration of
the database.

Which notification plugins are in use are now decided by the new setting
`MEDIA_PLUGINS`. There are no default contents of this setting, to make it
possible to turn off notifications.

In order to support the included email and sms-plugins, add the following to
your tailored settings-file:


```
MEDIA_PLUGINS = [
    "argus.notificationprofile.media.email.EmailNotification",
    "argus.notificationprofile.media.sms_as_email.SMSNotification",
]
```

## [1.5.1] - 2022-05-03

### Fixed
- Acking an incident when notifications were turned on was broken, this is
  a workaround.

## [1.5.0] - 2022-05-03

### Added
- New query parameter `search` for the incident endpoint. This allows searching
  for incidents that contain given keywords. The result is a list of incidents
  where each given keyword exists in the incident description and/or in any
  event descriptions that belongs to the incident.
- External authentication supported via REMOTE_USER environment variable.

### Changed
- All mentions of Uninett has been replaced with Sikt. This is because Uninett
  was a merged into Sikt – Norwegian Agency for Shared Services in Education
  and Research on January 1st 2022.

### Steps for upgrading

This update includes changes to the database model, requiring a migration of
the database.

Note that the migration that allows the text-search is quite heavy and may time
out if you have very many incidents. If this happens, make an issue of it
(including how many incidents and how long it took before timing out) and we'll
make a patch-release with a documented work around for you.

### Steps for testing

In order to run tox successfully on Python 3.10, make sure tox was installed
with Python 3.10 or testing might fail with:

```
KeyError: scripts
```

## [1.4.0] - 2022-04-28

### Added
- New API endpoint `/login-endpoints/` for listing all login endpoints.
- New query parameter `count` for the incident endpoint to be used along with
  a filter. This will make the endpoint return a count of how many incident
  matches the given filter along with the filter itself. This is useful for
  debugging.
- The `level` attribute for incidents can now be updated via the incident
  endpoint.

### Changed
- The initial event for stateless incidents will now be labeled as "Stateless"
  instead of "Incident start". Stateful incidents are still labeled "Incident
  start".

### Steps for upgrading

This update includes changes to the database model, requiring a migration of
the database.

## [1.3.6] - 2022-04-21

### Fixed
- NotificationProfileViewV1 should no longer appear in API v2.<|MERGE_RESOLUTION|>--- conflicted
+++ resolved
@@ -3,10 +3,9 @@
 
 ## [Unreleased]
 
-<<<<<<< HEAD
 ### Changed
 - Drop support for Python 3.7
-=======
+
 ## [1.12.3] - 2023-08-31
 
 ### Changed
@@ -14,7 +13,6 @@
   problems in production. Prior to this, we couldn't know whether there is
   a problem with matching an event to filters, or whether the problem is
   actually storing all incoming events. Turn on debug-logging to get it all.
->>>>>>> 917b52f5
 
 ## [1.12.2] - 2023-06-27
 
