# Changes
This file documents all changes to Argus. This file is primarily meant to be
read by developers.

## [Unreleased]

<<<<<<< HEAD
## [1.8.0] - 2022-10-06

### Added
- A notification profile can now have a name.
- Docstrings and type hints to functions of media plugins.
- Added tests for the email and sms destination serializer in case of invalid
  input for updating.
- Added tests for the incident, event and tag serializer
- Added endpoint that returns True if another user has a destination with the
  same medium and settings as the destination with the given primary key

### Fixed
- Posting the phone number of a notification profile in API v1 as primary key,
  not as string and getting a phone number object instead of just the phone
  number as string.
- Fix a notification profile test to include the phone number changes.
- Broken links and formatting in documentation.
- Fix notification profile serializer test to actually change phone number when
  updating.
- Make code snippets visible in release checklist in documentation.
- Validate tags before adding them to an incident

### Changed
- One timeslot can now be used by multiple notification profiles.
- Replaced wildcard imports with specific imports.
- Moved the notification profile Github test to parent folder and added
  regression tag.
- Renamed notification profile serializer tests to be more descriptive and
  added integration test tags.
- Improve query in notification profile signal test and add clarifying comment.
- Ran black again on whole code base.
- In media plugins rename the function `is_deletable` to
  `raise_if_not_deletable` and make it raise an error if a destination is not
  deletable.
- Split up and rename notification profile model tests

### Dependencies
- Upgrade from pyjwt 2.0.1 to 2.4.0
- Upgrade from django 3.2.13 to 3.2.15
- Upgrade from black 20.8b1 to 22.3.0 in pre-commit
=======
### Added
- (stveit:test-filtering-stateless-incidents, PR #432) Add tests for filtering on stateful/statelss and open/closed incients.
- (stveit:smsnotification-settings, PR #493) Add SMSNotification plugin to MEDIA_PLUGINS in development settings.

### Fixed
- (stveit:fix.disallow-argus-username, PR #492) Disallow the use of `argus` as username when creating admin user via the `initial_setup` script.
>>>>>>> 342c39ce

## [1.7.0]

### Changed

- Clean away database tables rendered unnecessary due to changes in 1.6.0
- Modernize packaging. Package-building is all in pyproject.toml, tools are
  configured either there or in tox.ini.

## [1.6.0] - 2022-10-04

### Added
- Add endpoint for getting all events.
- Add support for multiple emails and phone numbers per user.
- Allow source systems to post acknowledgements.
- Added clearer directions to the Argus documentation in the README.

### Fixed
- Rename the `media_v1` key in the notificationprofile endpoint back to `media`, as changing it to `media_v1` broke the frontend.
- Fix a notification profile test running duplicate asserts against one filter instead of actually testing the other defined filters.

### Changed
- Use more factories for notificationprofile tests.

## [1.5.1] - 2022-05-03

### Fixed
- Acknowledging incidents works again, thanks to a workaround.

## [1.5.0] - 2022-05-03

### Added
- Github actions: Add support for SonarQube (for Géant) and prevent CodeCov on
  3rd party forks
- Add feature for searching through incident and event descriptions.
- Support external authentication via REMOTE_USER environment variable.

### Changed
- Replace references to Uninett with Sikt.

### Dependencies
- Upgrade from django 3.2.12 to 3.2.13

## [1.4.0] - 2022-04-28

### Added
- Add new API endpoint for listing all login endpoints.
- Add new event type "LES" for stateless events.
- Add debugging endpoint to incident API for counting results of a filter.
- Allow changing level via incident endpoint

### Changed
- Make initial events for stateless incidents be of type "LES" instead of "STA".
- Update README documentation for using create_fake_incident.
- Allow any length for event type keys instead of limiting it to
 a lenght of 3.

### Fixed
- Ensure unique source for incidents in incident queryset tests.

### Removed
- Remove unsupported authentication backend.

### Dependencies
- Add support for python 3.10.
- Upgrade from django 3.2.11 to 3.2.12.

## [1.3.6] - 2022-04-21

### Fixed
- Stop NotificationProfileViewV1 from appearing in API v2.
- Fix signatures for ListFields.

### Dependencies
- Force djangorestframework dependency to be older than 3.13.<|MERGE_RESOLUTION|>--- conflicted
+++ resolved
@@ -4,7 +4,13 @@
 
 ## [Unreleased]
 
-<<<<<<< HEAD
+### Added
+- (stveit:test-filtering-stateless-incidents, PR #432) Add tests for filtering on stateful/statelss and open/closed incients.
+- (stveit:smsnotification-settings, PR #493) Add SMSNotification plugin to MEDIA_PLUGINS in development settings.
+
+### Fixed
+- (stveit:fix.disallow-argus-username, PR #492) Disallow the use of `argus` as username when creating admin user via the `initial_setup` script.
+
 ## [1.8.0] - 2022-10-06
 
 ### Added
@@ -45,14 +51,6 @@
 - Upgrade from pyjwt 2.0.1 to 2.4.0
 - Upgrade from django 3.2.13 to 3.2.15
 - Upgrade from black 20.8b1 to 22.3.0 in pre-commit
-=======
-### Added
-- (stveit:test-filtering-stateless-incidents, PR #432) Add tests for filtering on stateful/statelss and open/closed incients.
-- (stveit:smsnotification-settings, PR #493) Add SMSNotification plugin to MEDIA_PLUGINS in development settings.
-
-### Fixed
-- (stveit:fix.disallow-argus-username, PR #492) Disallow the use of `argus` as username when creating admin user via the `initial_setup` script.
->>>>>>> 342c39ce
 
 ## [1.7.0]
 
