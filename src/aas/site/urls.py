"""aas URL Configuration

The `urlpatterns` list routes URLs to views. For more information please see:
    https://docs.djangoproject.com/en/2.2/topics/http/urls/
Examples:
Function views
    1. Add an import:  from my_app import views
    2. Add a URL to urlpatterns:  path('', views.home, name='home')
Class-based views
    1. Add an import:  from other_app.views import Home
    2. Add a URL to urlpatterns:  path('', Home.as_view(), name='home')
Including another URLconf
    1. Import the include() function: from django.urls import include, path
    2. Add a URL to urlpatterns:  path('blog/', include('blog.urls'))
"""
from django.contrib import admin
from django.urls import include, path
<<<<<<< HEAD

from . import views as aas_views

urlpatterns = [
    path('admin/', admin.site.urls),

    path('', aas_views.index, name='index'),  # temporary URL
    path('', include('aas.site.auth.urls')),
    path('alert/', include('aas.site.alert.urls')),
=======
from django.views.generic import TemplateView

urlpatterns = [
    path('admin/', admin.site.urls),
    path('', TemplateView.as_view(template_name='index.html')),
]

urlpatterns += [
    path('', include('social_django.urls', namespace='social')),
>>>>>>> b06ed4df
]<|MERGE_RESOLUTION|>--- conflicted
+++ resolved
@@ -15,7 +15,7 @@
 """
 from django.contrib import admin
 from django.urls import include, path
-<<<<<<< HEAD
+from django.views.generic import TemplateView
 
 from . import views as aas_views
 
@@ -23,17 +23,11 @@
     path('admin/', admin.site.urls),
 
     path('', aas_views.index, name='index'),  # temporary URL
+    path('', TemplateView.as_view(template_name='index.html')),
     path('', include('aas.site.auth.urls')),
     path('alert/', include('aas.site.alert.urls')),
-=======
-from django.views.generic import TemplateView
-
-urlpatterns = [
-    path('admin/', admin.site.urls),
-    path('', TemplateView.as_view(template_name='index.html')),
 ]
 
 urlpatterns += [
     path('', include('social_django.urls', namespace='social')),
->>>>>>> b06ed4df
 ]