--- conflicted
+++ resolved
@@ -23,20 +23,9 @@
 urlpatterns = [
     path('admin/', admin.site.urls),
 
-<<<<<<< HEAD
-   # path('dataporten/', TemplateView.as_view(template_name='dataporten.html'), name='dataporten'),
-    path('dataporten/', RedirectView.as_view(url="http://localhost:3000"), name='dataporten'),
-    path('api-token-auth/', rest_views.obtain_auth_token, name='api-token-auth'),
-
-    path('', RedirectView.as_view(url="http://localhost:3000"), name='index'),  # temporary URL
-    path('', include('aas.site.auth.urls')),
+    path('auth/', include('aas.site.auth.urls')),
     path('alerts/', include('aas.site.alert.urls')),
     path('notificationprofiles/', include('aas.site.notificationprofile.urls')),
-=======
-    path('auth/', include('aas.site.auth.urls')),
-    path('alert/', include('aas.site.alert.urls')),
-    path('notificationprofile/', include('aas.site.notificationprofile.urls')),
->>>>>>> a9a3a703
 ]
 
 urlpatterns += [
