--- conflicted
+++ resolved
@@ -30,11 +30,7 @@
     path('', RedirectView.as_view(url="http://localhost:3000"), name='index'),  # temporary URL
     path('', include('aas.site.auth.urls')),
     path('alert/', include('aas.site.alert.urls')),
-<<<<<<< HEAD
     path('notificationprofile/', include('aas.site.notificationprofile.urls')),
-    path('api-token-auth/', views.obtain_auth_token, name='api-token-auth')
-=======
->>>>>>> bf61f43c
 ]
 
 urlpatterns += [
