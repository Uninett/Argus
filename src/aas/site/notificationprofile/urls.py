--- conflicted
+++ resolved
@@ -7,12 +7,12 @@
     path("", views.NotificationProfileList.as_view()),
     path("<int:pk>", views.NotificationProfileDetail.as_view()),
     path("alerts/", views.notification_profile_alerts_view),
-<<<<<<< HEAD
+
 
     path("timeslotgroups/", views.TimeSlotGroupList.as_view()),
     path("timeslotgroups/<int:pk>", views.TimeSlotGroupDetail.as_view()),
-    path("timeslot/", views.TimeSlotList.as_view())
-=======
+    path("timeslot/", views.TimeSlotList.as_view()),
+
     path("filters", views.FilterList.as_view()),
->>>>>>> 720c8ab1
+
 ]