"""
Django settings for aas project.

Generated by 'django-admin startproject' using Django 2.2.5.

For more information on this file, see
https://docs.djangoproject.com/en/2.2/topics/settings/

For the full list of settings and their values, see
https://docs.djangoproject.com/en/2.2/ref/settings/
"""

from pathlib import Path

# Build paths inside the project like this: BASE_DIR / ...
SETTINGS_DIR = Path(__file__).resolve().parent
SITE_DIR = SETTINGS_DIR.parent
BASE_DIR = SITE_DIR.parent


# Quick-start development settings - unsuitable for production
# See https://docs.djangoproject.com/en/2.2/howto/deployment/checklist/

# SECURITY WARNING: keep the secret key used in production secret!
SECRET_KEY = 'ktv+&&t=g@sp5rj1o4pspi@7yhro9jj&y(maf=af=$u$v)4n1r'

# SECURITY WARNING: don't run with debug turned on in production!
DEBUG = True

ALLOWED_HOSTS = []


# Application definition

INSTALLED_APPS = [
    'django.contrib.admin',
    'django.contrib.auth',
    'django.contrib.contenttypes',
    'django.contrib.sessions',
    'django.contrib.messages',
    'django.contrib.staticfiles',

<<<<<<< HEAD
    'aas.site.auth',
    'aas.site.alert',
=======
    'social_django',
>>>>>>> b06ed4df
]

MIDDLEWARE = [
    'django.middleware.security.SecurityMiddleware',
    'django.contrib.sessions.middleware.SessionMiddleware',
    'django.middleware.common.CommonMiddleware',
    'django.middleware.csrf.CsrfViewMiddleware',
    'django.contrib.auth.middleware.AuthenticationMiddleware',
    'django.contrib.messages.middleware.MessageMiddleware',
    'django.middleware.clickjacking.XFrameOptionsMiddleware',
    'social_django.middleware.SocialAuthExceptionMiddleware',
]

ROOT_URLCONF = 'aas.site.urls'

TEMPLATES = [
    {
        'BACKEND': 'django.template.backends.django.DjangoTemplates',
        'DIRS': [str(SITE_DIR / 'templates')],
        'APP_DIRS': True,
        'OPTIONS': {
            'context_processors': [
                'django.template.context_processors.debug',
                'django.template.context_processors.request',
                'django.contrib.auth.context_processors.auth',
                'django.contrib.messages.context_processors.messages',
                'social_django.context_processors.backends',
                'social_django.context_processors.login_redirect',
            ],
        },
    },
]

WSGI_APPLICATION = 'aas.site.wsgi.application'


# Database
# https://docs.djangoproject.com/en/2.2/ref/settings/#databases

DATABASES = {
    'default': {
        'ENGINE': 'django.db.backends.sqlite3',
        'NAME': str(SITE_DIR / 'db.sqlite3'),
    }
}


# Password validation
# https://docs.djangoproject.com/en/2.2/ref/settings/#auth-password-validators

AUTH_PASSWORD_VALIDATORS = [
    {
        'NAME': 'django.contrib.auth.password_validation.UserAttributeSimilarityValidator',
    },
    {
        'NAME': 'django.contrib.auth.password_validation.MinimumLengthValidator',
    },
    {
        'NAME': 'django.contrib.auth.password_validation.CommonPasswordValidator',
    },
    {
        'NAME': 'django.contrib.auth.password_validation.NumericPasswordValidator',
    },
]

AUTH_USER_MODEL = 'aas_auth.User'


LOGIN_URL = "/login/"
LOGOUT_URL = "/logout/"
LOGIN_REDIRECT_URL = "/"
LOGOUT_REDIRECT_URL = "/"


# Internationalization
# https://docs.djangoproject.com/en/2.2/topics/i18n/

LANGUAGE_CODE = 'en-us'

# Date formatting
DATE_FORMAT = 'Y-m-d'
TIME_FORMAT = 'H:i:s'
SHORT_TIME_FORMAT = 'H:i'  # Not a Django setting
DATETIME_FORMAT = '%s %s' % (DATE_FORMAT, TIME_FORMAT)
SHORT_DATETIME_FORMAT = '%s %s' % (DATE_FORMAT, SHORT_TIME_FORMAT)

TIME_ZONE = 'Europe/Oslo'

USE_I18N = True

USE_L10N = True

USE_TZ = True


# Static files (CSS, JavaScript, Images)
# https://docs.djangoproject.com/en/2.2/howto/static-files/

STATIC_URL = '/static/'


AUTHENTICATION_BACKENDS = (
    'dataporten.social.DataportenFeideOAuth2',
    'dataporten.social.DataportenEmailOAuth2',
    'dataporten.social.DataportenOAuth2',
    'django.contrib.auth.backends.ModelBackend',
)


def get_dataporten_secret():
    dataporten_secret_file = SETTINGS_DIR / 'dataporten_secret.txt'
    try:
        return dataporten_secret_file.read_text().strip()
    except IOError:
        raise FileNotFoundError(f"Please create the file \"{dataporten_secret_file}\" containing the client key to the Dataporten app")


SOCIAL_AUTH_ADMIN_USER_SEARCH_FIELDS = ['username', 'first_name', 'email']
SOCIAL_AUTH_DATAPORTEN_KEY = "c816b0dd-6a80-431e-84e2-e814e999b460"

SOCIAL_AUTH_DATAPORTEN_SECRET = get_dataporten_secret()
SOCIAL_AUTH_DATAPORTEN_EMAIL_KEY = SOCIAL_AUTH_DATAPORTEN_KEY

SOCIAL_AUTH_DATAPORTEN_EMAIL_SECRET = SOCIAL_AUTH_DATAPORTEN_SECRET
SOCIAL_AUTH_DATAPORTEN_FEIDE_KEY = SOCIAL_AUTH_DATAPORTEN_KEY

SOCIAL_AUTH_DATAPORTEN_FEIDE_SECRET = SOCIAL_AUTH_DATAPORTEN_SECRET
SOCIAL_AUTH_LOGIN_REDIRECT_URL = '/'

SOCIAL_AUTH_NEW_USER_REDIRECT_URL = SOCIAL_AUTH_LOGIN_REDIRECT_URL<|MERGE_RESOLUTION|>--- conflicted
+++ resolved
@@ -40,12 +40,10 @@
     'django.contrib.messages',
     'django.contrib.staticfiles',
 
-<<<<<<< HEAD
     'aas.site.auth',
     'aas.site.alert',
-=======
+
     'social_django',
->>>>>>> b06ed4df
 ]
 
 MIDDLEWARE = [
