import json

from django.core import serializers
from django.http import HttpResponse, HttpResponseRedirect
from django.views.generic import FormView
from rest_framework import generics
from rest_framework.decorators import api_view, permission_classes
from rest_framework.permissions import IsAuthenticated

from aas.site.notificationprofile import views as notification_views
from .forms import AlertJsonForm
from .models import Alert, ProblemType, NetworkSystem, NetworkSystemType, ObjectType
from .serializers import AlertSerializer, ProblemTypeSerializer, NetworkSystemTypeSerializer, ObjectTypeSerializer, NetworkSystemSerializer


class AlertList(generics.ListCreateAPIView):
    queryset = Alert.objects.all()
    serializer_class = AlertSerializer

    def perform_create(self, serializer):
        created_alert = serializer.save()
        notification_views.send_notifications_to_users(created_alert)

<<<<<<< HEAD
=======

class AlertDetail(generics.RetrieveAPIView):
    queryset = Alert.objects.all()
    serializer_class = AlertSerializer


>>>>>>> ef9c80b3
def all_alerts_from_source_view(request, source_pk):
    data = serializers.serialize("json", Alert.objects.filter(source=source_pk))
    # Prettify the JSON data:
    json_result = json.dumps(json.loads(data), indent=4)
    return HttpResponse(json_result, content_type="application/json")


class CreateAlertView(FormView):
    template_name = "alert/create_alert.html"
    form_class = AlertJsonForm

    def form_valid(self, form):
        """ TODO: temporarily disabled until JSON parsing has been implemented for the new data model
        json_string = form.cleaned_data["json"]
        alert_hist = json_utils.json_to_alert_hist(json_string)
        alert_hist.save()
        """
        # Redirect back to same form page
        return HttpResponseRedirect(self.request.path_info)


<<<<<<< HEAD

@api_view(['GET'])
@permission_classes([IsAuthenticated])
def get_all_meta_data_view(request):
    problem_types = ProblemTypeSerializer(ProblemType.objects.all(), many=True)
    network_system_types = NetworkSystemTypeSerializer(NetworkSystemType.objects.all(), many=True)
    object_types = ObjectTypeSerializer(ObjectType.objects.all(), many=True)
    network_systems = NetworkSystemSerializer(NetworkSystem.objects.all(), many=True)
    data = {"problemTypes": problem_types.data, "networkSystemTypes":network_system_types.data, "objectTypes":object_types.data, "networkSystems": network_systems.data}
    return HttpResponse(json.dumps(data), content_type="application/json")
=======
@api_view(['GET'])
@permission_classes([IsAuthenticated])
def get_problem_types_view(request):
    data = serializers.serialize("json", ProblemType.objects.all())
    return HttpResponse(data, content_type="application/json")
>>>>>>> ef9c80b3
<|MERGE_RESOLUTION|>--- conflicted
+++ resolved
@@ -21,15 +21,14 @@
         created_alert = serializer.save()
         notification_views.send_notifications_to_users(created_alert)
 
-<<<<<<< HEAD
-=======
+
 
 class AlertDetail(generics.RetrieveAPIView):
     queryset = Alert.objects.all()
     serializer_class = AlertSerializer
 
 
->>>>>>> ef9c80b3
+
 def all_alerts_from_source_view(request, source_pk):
     data = serializers.serialize("json", Alert.objects.filter(source=source_pk))
     # Prettify the JSON data:
@@ -51,7 +50,7 @@
         return HttpResponseRedirect(self.request.path_info)
 
 
-<<<<<<< HEAD
+
 
 @api_view(['GET'])
 @permission_classes([IsAuthenticated])
@@ -62,10 +61,4 @@
     network_systems = NetworkSystemSerializer(NetworkSystem.objects.all(), many=True)
     data = {"problemTypes": problem_types.data, "networkSystemTypes":network_system_types.data, "objectTypes":object_types.data, "networkSystems": network_systems.data}
     return HttpResponse(json.dumps(data), content_type="application/json")
-=======
-@api_view(['GET'])
-@permission_classes([IsAuthenticated])
-def get_problem_types_view(request):
-    data = serializers.serialize("json", ProblemType.objects.all())
-    return HttpResponse(data, content_type="application/json")
->>>>>>> ef9c80b3
+
