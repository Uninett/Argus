from collections import OrderedDict
from typing import List

from django.core.validators import URLValidator
from django.utils import timezone

from rest_framework import serializers

from argus.auth.models import User
from argus.auth.serializers import UsernameSerializer
from argus.util.datetime_utils import INFINITY_REPR
from . import fields
from .models import (
    Acknowledgement,
    Event,
    Incident,
    IncidentTagRelation,
    SourceSystem,
    SourceSystemType,
    Tag,
)


class SourceSystemTypeSerializer(serializers.ModelSerializer):
    class Meta:
        model = SourceSystemType
        fields = ["name"]


class SourceSystemSerializer(serializers.ModelSerializer):
    type = SourceSystemTypeSerializer(read_only=True)

    class Meta:
        model = SourceSystem
        fields = ["pk", "name", "type", "user", "base_url"]
        read_only_fields = ["type", "user", "base_url"]


class TagSerializer(serializers.Serializer):
    tag = serializers.CharField()

    def validate_tag(self, value: str):
<<<<<<< HEAD
        if not Tag.TAG_DELIMITER in value:
            raise serializers.ValidationError(f"The tag must contain an equality sign ({Tag.TAG_DELIMITER}) delimiter.")

        key, value = Tag.split(value)
        key = key.strip()
        if not key:  # Django doesn't attempt validating empty values
            raise serializers.ValidationError("The tag's key must not be empty")
        Tag._meta.get_field("key").run_validators(key)
        # Reassemble tag, to enforce key without leading or trailing whitespace (by calling `strip()` above)
        return Tag.join(key, value)

    def to_internal_value(self, data: dict):
        if "tag" in data:
            if not Tag.TAG_DELIMITER in data["tag"]:
                raise serializers.ValidationError(
                    {"tag": f"The tag must contain an equality sign ({Tag.TAG_DELIMITER}) delimiter."}
                )
            key, value = Tag.split(data.pop("tag"))
            key = key.strip()
            if not key:  # Django doesn't attempt validating empty values
                raise serializers.ValidationError({"tag": "The tag's key must not be empty"})
            Tag._meta.get_field("key").run_validators(key)
            return {"key": key, "value": value}
        return data
=======
        try:
            key, value = Tag.split(value)
        except ValueError as e:
            raise serializers.ValidationError(e)

        return Tag.join(key, value)

    def to_internal_value(self, data: dict):
        if not "tag" in data:
            return data

        try:
            key, value = Tag.split(data.pop("tag"))
        except ValueError as e:
            raise serializers.ValidationError(e)

        return {"key": key, "value": value}
>>>>>>> bc75c2f3

    def to_representation(self, instance):
        if isinstance(instance, Tag):
            tagstr = instance.representation
        else:
            tagstr = "{key}={value}".format(**instance)
        tag_repr = {"tag": tagstr}
        return tag_repr


class IncidentTagRelationSerializer(serializers.ModelSerializer):
    tag = serializers.CharField(write_only=True)

    class Meta:
        model = IncidentTagRelation
        fields = ["tag", "added_by", "added_time"]
        read_only_fields = ["added_by", "added_time"]

    def validate_tag(self, value: str):
<<<<<<< HEAD
        if not Tag.TAG_DELIMITER in value:
            raise serializers.ValidationError(f"The tag must contain an equality sign ({Tag.TAG_DELIMITER}) delimiter.")

        key, value = Tag.split(value)
        key = key.strip()
        if not key:  # Django doesn't attempt validating empty values
            raise serializers.ValidationError("The tag's key must not be empty")
        Tag._meta.get_field("key").run_validators(key)
        # Reassemble tag, to enforce key without leading or trailing whitespace (by calling `strip()` above)
=======
        try:
            key, value = Tag.split(value)
        except ValueError as e:
            raise serializers.ValidationError(e)

>>>>>>> bc75c2f3
        return Tag.join(key, value)

    def create(self, validated_data: dict):
        tag = validated_data.pop("tag")
        try:
            key, value = Tag.split(tag)
        except ValueError as e:
            raise serializers.ValidationError(e)

        return Tag.objects.create(key=key, value=value, **validated_data)

    def to_internal_value(self, data: dict):
<<<<<<< HEAD
        if "tag" in data:
            if not Tag.TAG_DELIMITER in data["tag"]:
                raise serializers.ValidationError(
                    {"tag": f"The tag must contain an equality sign ({Tag.TAG_DELIMITER}) delimiter."}
                )
            key, value = Tag.split(data.pop("tag"))
            key = key.strip()
            if not key:  # Django doesn't attempt validating empty values
                raise serializers.ValidationError({"tag": "The tag's key must not be empty"})
            Tag._meta.get_field("key").run_validators(key)
            return {"key": key, "value": value}
        return data
=======
        if not "tag" in data:
            return data

        try:
            key, value = Tag.split(data.pop("tag"))
        except ValueError as e:
            raise serializers.ValidationError(e)

        return {"key": key, "value": value}
>>>>>>> bc75c2f3

    def to_representation(self, instance: IncidentTagRelation):
        tag_repr = super().to_representation(instance)
        tag_repr["tag"] = instance.tag.representation
        return tag_repr


class IncidentTicketUrlSerializer(serializers.ModelSerializer):
    class Meta:
        model = Incident
        fields = [
            "ticket_url",
        ]


class IncidentSerializer(serializers.ModelSerializer):
    end_time = fields.DateTimeInfinitySerializerField(required=False, allow_null=True)
    source = SourceSystemSerializer(read_only=True)
    tags = IncidentTagRelationSerializer(many=True, write_only=True)

    class Meta:
        model = Incident
        fields = [
            "pk",
            "start_time",
            "end_time",
            "source",
            "source_incident_id",
            "details_url",
            "description",
            "level",
            "ticket_url",
            "tags",
        ]
        read_only_fields = ["source"]

    def create(self, validated_data: dict):
        assert "user" in validated_data
        user = validated_data.pop("user")

        tags_data = validated_data.pop("tags")
        tags = {Tag.objects.get_or_create(**tag_data)[0] for tag_data in tags_data}

        incident = Incident.objects.create(**validated_data)
        for tag in tags:
            IncidentTagRelation.objects.create(tag=tag, incident=incident, added_by=user)

        return incident

    def update(self, *args, **kwargs):
        """
        Use `IncidentPureDeserializer` instead.
        """
        raise NotImplementedError()

    def to_representation(self, instance: Incident):
        incident_repr = super().to_representation(instance)

        tags_field: IncidentTagRelationSerializer = self.get_fields()["tags"]
        incident_repr["tags"] = tags_field.to_representation(instance.incident_tag_relations.all())

        incident_repr["details_url"] = instance.pp_details_url()

        incident_repr["stateful"] = instance.stateful
        incident_repr["open"] = instance.open
        incident_repr["acked"] = instance.acked
        return incident_repr

    def validate_ticket_url(self, value):
        validator = URLValidator()
        validator(value)
        return value

    def validate(self, attrs: dict):
        end_time = attrs.get("end_time", INFINITY_REPR)
        if end_time == INFINITY_REPR:
            attrs["end_time"] = INFINITY_REPR
        elif end_time and end_time < attrs["start_time"]:
            raise serializers.ValidationError("'end_time' cannot be before 'start_time'.")
        return attrs


class IncidentPureDeserializer(serializers.ModelSerializer):
    tags = IncidentTagRelationSerializer(many=True, write_only=True)

    class Meta:
        model = Incident
        fields = [
            "tags",
            "details_url",
            "ticket_url",
            "level",
        ]

    def update(self, instance: Incident, validated_data: dict):
        assert "user" in validated_data
        user: User = validated_data["user"]

        if "tags" in validated_data:
            tags_data = validated_data.pop("tags")
            self.add_and_remove_tags(instance, user, tags_data)

        return super().update(instance, validated_data)

    @staticmethod
    def add_and_remove_tags(instance: Incident, user: User, tags_data: List[dict]):
        posted_tags = {Tag.objects.get_or_create(**tag_data)[0] for tag_data in tags_data}

        existing_tag_relations = instance.incident_tag_relations.select_related("tag")
        existing_tags = {tag_relation.tag for tag_relation in existing_tag_relations}
        remove_tag_relations = [
            tag_relation for tag_relation in existing_tag_relations if tag_relation.tag not in posted_tags
        ]
        add_tags = posted_tags - existing_tags

        if not user.is_superuser:
            errors = {}
            for tag_relation in remove_tag_relations:
                if tag_relation.added_by != user:
                    errors[str(tag_relation.tag)] = "Cannot remove this tag when you're not the one who added it."
            if errors:
                raise serializers.ValidationError(errors)

        for tag_relation in remove_tag_relations:
            tag_relation.delete()
            # XXX: remove tag object as well if no incident is connected to it?

        for tag in add_tags:
            IncidentTagRelation.objects.create(tag=tag, incident=instance, added_by=user)

    def to_representation(self, instance: Incident):
        return IncidentSerializer(instance).data

    def validate_empty_values(self, data: dict):
        allowed_fields = self.get_fields()
        all_fields = {field.name for field in Incident._meta.get_fields()}
        all_fields.add("pk")  # for providing feedback (the default "pk" field is acually named "id")
        errors = {}
        for field in data:
            if field not in allowed_fields:
                if field in all_fields:
                    error_message = "The field is not allowed to be changed."
                else:
                    error_message = "The field does not exist."
                errors[field] = error_message
        if errors:
            raise serializers.ValidationError(errors)

        return super().validate_empty_values(data)

    def validate_ticket_url(self, value):
        return IncidentSerializer().validate_ticket_url(value)


class EventSerializer(serializers.ModelSerializer):
    actor = UsernameSerializer(required=False)

    class Meta:
        model = Event
        fields = [
            "pk",
            "incident",
            "actor",
            "timestamp",
            "received",
            "type",
            "description",
        ]
        read_only_fields = ["incident", "actor", "received"]

    def update(self, *args, **kwargs):
        """
        Events should not be changed.
        """
        raise NotImplementedError()

    def to_internal_value(self, data: dict):
        user = self.context["request"].user
        if user.is_end_user and "timestamp" not in data:
            data["timestamp"] = timezone.now()
        return super().to_internal_value(data)

    def to_representation(self, instance: Event):
        event_repr = super().to_representation(instance)

        type_tuples = [
            ("value", instance.type),
            ("display", instance.get_type_display()),
        ]
        event_repr["type"] = OrderedDict(type_tuples)
        return event_repr


class UpdateAcknowledgementSerializer(serializers.ModelSerializer):
    _later_than_func = timezone.now

    class Meta:
        model = Acknowledgement
        fields = [
            "expiration",
        ]

    def update(self, instance, validated_data):
        now = self.__class__._later_than_func()
        if instance.expiration and instance.expiration < now:  # expired are readonly
            raise serializers.ValidationError(f"Cannot change expired Acknowledgement")
        expiration = validated_data.get("expiration")
        instance.expiration = expiration
        instance.save()
        return instance

    def validate_expiration(self, expiration):
        now = self.__class__._later_than_func()
        if expiration and expiration <= now:
            raise serializers.ValidationError(f"'expiration' must be later than current moment ({now}) or null.")
        return expiration

    def to_representation(self, instance):
        serializer = AcknowledgementSerializer(instance=instance)
        return serializer.data


class AcknowledgementSerializer(serializers.ModelSerializer):
    event = EventSerializer()

    class Meta:
        model = Acknowledgement
        fields = [
            "pk",
            "event",
            "expiration",
        ]
        # "pk" needs to be listed, as "event" is the actual primary key
        read_only_fields = ["pk"]

    def create(self, validated_data: dict):
        assert "incident" in validated_data, '"incident" not in input'
        assert "actor" in validated_data, '"actor" not in input'
        incident = validated_data.pop("incident")
        actor = validated_data.pop("actor")
        expiration = validated_data.get("expiration", None)
        event_data = validated_data.pop("event")
        timestamp = event_data.pop("timestamp")
        description = event_data.get("description", "")
        ack = incident.create_ack(actor, timestamp=timestamp, description=description, expiration=expiration)
        return ack

    def to_internal_value(self, data: dict):
        data["event"]["type"] = Event.Type.ACKNOWLEDGE
        return super().to_internal_value(data)

    def validate_event(self, value: dict):
        event_type = value["type"]
        if event_type != Event.Type.ACKNOWLEDGE:
            raise serializers.ValidationError(
                f"'{event_type}' is not a valid event type for acknowledgements."
                f" Use '{Event.Type.ACKNOWLEDGE}' or omit 'type' completely."
            )
        return value

    def validate(self, attrs: dict):
        expiration = attrs.get("expiration")
        if expiration and expiration <= attrs["event"]["timestamp"]:
            raise serializers.ValidationError("'expiration' is earlier than creation timestamp.")
        return attrs<|MERGE_RESOLUTION|>--- conflicted
+++ resolved
@@ -40,32 +40,6 @@
     tag = serializers.CharField()
 
     def validate_tag(self, value: str):
-<<<<<<< HEAD
-        if not Tag.TAG_DELIMITER in value:
-            raise serializers.ValidationError(f"The tag must contain an equality sign ({Tag.TAG_DELIMITER}) delimiter.")
-
-        key, value = Tag.split(value)
-        key = key.strip()
-        if not key:  # Django doesn't attempt validating empty values
-            raise serializers.ValidationError("The tag's key must not be empty")
-        Tag._meta.get_field("key").run_validators(key)
-        # Reassemble tag, to enforce key without leading or trailing whitespace (by calling `strip()` above)
-        return Tag.join(key, value)
-
-    def to_internal_value(self, data: dict):
-        if "tag" in data:
-            if not Tag.TAG_DELIMITER in data["tag"]:
-                raise serializers.ValidationError(
-                    {"tag": f"The tag must contain an equality sign ({Tag.TAG_DELIMITER}) delimiter."}
-                )
-            key, value = Tag.split(data.pop("tag"))
-            key = key.strip()
-            if not key:  # Django doesn't attempt validating empty values
-                raise serializers.ValidationError({"tag": "The tag's key must not be empty"})
-            Tag._meta.get_field("key").run_validators(key)
-            return {"key": key, "value": value}
-        return data
-=======
         try:
             key, value = Tag.split(value)
         except ValueError as e:
@@ -83,7 +57,6 @@
             raise serializers.ValidationError(e)
 
         return {"key": key, "value": value}
->>>>>>> bc75c2f3
 
     def to_representation(self, instance):
         if isinstance(instance, Tag):
@@ -103,23 +76,11 @@
         read_only_fields = ["added_by", "added_time"]
 
     def validate_tag(self, value: str):
-<<<<<<< HEAD
-        if not Tag.TAG_DELIMITER in value:
-            raise serializers.ValidationError(f"The tag must contain an equality sign ({Tag.TAG_DELIMITER}) delimiter.")
-
-        key, value = Tag.split(value)
-        key = key.strip()
-        if not key:  # Django doesn't attempt validating empty values
-            raise serializers.ValidationError("The tag's key must not be empty")
-        Tag._meta.get_field("key").run_validators(key)
-        # Reassemble tag, to enforce key without leading or trailing whitespace (by calling `strip()` above)
-=======
         try:
             key, value = Tag.split(value)
         except ValueError as e:
             raise serializers.ValidationError(e)
 
->>>>>>> bc75c2f3
         return Tag.join(key, value)
 
     def create(self, validated_data: dict):
@@ -132,20 +93,6 @@
         return Tag.objects.create(key=key, value=value, **validated_data)
 
     def to_internal_value(self, data: dict):
-<<<<<<< HEAD
-        if "tag" in data:
-            if not Tag.TAG_DELIMITER in data["tag"]:
-                raise serializers.ValidationError(
-                    {"tag": f"The tag must contain an equality sign ({Tag.TAG_DELIMITER}) delimiter."}
-                )
-            key, value = Tag.split(data.pop("tag"))
-            key = key.strip()
-            if not key:  # Django doesn't attempt validating empty values
-                raise serializers.ValidationError({"tag": "The tag's key must not be empty"})
-            Tag._meta.get_field("key").run_validators(key)
-            return {"key": key, "value": value}
-        return data
-=======
         if not "tag" in data:
             return data
 
@@ -155,7 +102,6 @@
             raise serializers.ValidationError(e)
 
         return {"key": key, "value": value}
->>>>>>> bc75c2f3
 
     def to_representation(self, instance: IncidentTagRelation):
         tag_repr = super().to_representation(instance)
