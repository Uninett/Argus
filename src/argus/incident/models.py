from collections import defaultdict
from functools import reduce
import logging
from operator import and_
from random import randint
from urllib.parse import urljoin

from django.core.exceptions import ValidationError
from django.core.validators import URLValidator
from django.db import models, transaction
from django.db.models import Q
from django.utils import timezone

from argus.auth.models import User
from argus.util.datetime_utils import INFINITY_REPR, get_infinity_repr
from .constants import INCIDENT_LEVELS, INCIDENT_LEVEL_CHOICES, MIN_INCIDENT_LEVEL, MAX_INCIDENT_LEVEL
from .fields import DateTimeInfinityField
from .validators import validate_lowercase, validate_key


LOG = logging.getLogger(__name__)


def get_or_create_default_instances():
    argus_user, _ = User.objects.get_or_create(username="argus", is_superuser=True)
    sst, _ = SourceSystemType.objects.get_or_create(name="argus")
    ss, _ = SourceSystem.objects.get_or_create(name="argus", type=sst, user=argus_user)
    return (argus_user, sst, ss)


def create_fake_incident(tags=None, description=None, stateful=True, level=None):
    argus_user, _, source_system = get_or_create_default_instances()
    end_time = INFINITY_REPR if stateful else None

    MAX_ID = 2**32 - 1
    MIN_ID = 1
    source_incident_id = randint(MIN_ID, MAX_ID)

    if not description:
        if stateful:
            description = f'Incident #{source_incident_id} created via "create_fake_incident"'
        else:
            description = f'Incident (stateless) #{source_incident_id} created via "create_fake_incident"'
    incident = Incident.objects.create(
        start_time=timezone.now(),
        end_time=end_time,
        source_incident_id=source_incident_id,
        source=source_system,
        description=description,
        level=level or randint(MIN_INCIDENT_LEVEL, MAX_INCIDENT_LEVEL),
    )

    taglist = [("location", "argus"), ("object", f"{incident.id}"), ("problem_type", "test")]
    if tags:
<<<<<<< HEAD
        tags = [Tag.split(tag) for tag in tags]
=======
        try:
            tags = [Tag.split(tag) for tag in tags]
        except ValueError as e:
            raise ValidationError(e)
>>>>>>> bc75c2f3
        taglist.extend(tags)
    for k, v in taglist:
        tag, _ = Tag.objects.get_or_create(key=k, value=v)
        IncidentTagRelation.objects.create(tag=tag, incident=incident, added_by=argus_user)
    return incident


class SourceSystemType(models.Model):
    name = models.TextField(primary_key=True, validators=[validate_lowercase])

    class Meta:
        ordering = ["name"]

    def __str__(self):
        return self.name

    def save(self, *args, **kwargs):
        # Ensure that the name is always lowercase, to avoid names that only differ by case
        self.name = self.name.lower()
        super().save(*args, **kwargs)


class SourceSystem(models.Model):
    name = models.TextField()
    type = models.ForeignKey(to=SourceSystemType, on_delete=models.PROTECT, related_name="instances")
    user = models.OneToOneField(to=User, on_delete=models.PROTECT, related_name="source_system")
    base_url = models.TextField(
        help_text="Base url to combine with an incident's relative url to point to more info in the source system.",
        blank=True,
    )

    class Meta:
        constraints = [
            models.UniqueConstraint(fields=["name", "type"], name="%(class)s_unique_name_per_type"),
        ]

    def __str__(self):
        return f"{self.name} ({self.type})"


class TagQuerySet(models.QuerySet):
    def parse(self, *tags):
        "Return a list of querysets that match `tags`"
        set_dict = defaultdict(set)
        for k, v in (Tag.split(tag) for tag in tags):
            set_dict[k].add(v)
        querysets = [self.filter(key=k, value__in=v) for k, v in set_dict.items()]
        return querysets

    def create_from_tag(self, tag):
        key, value = Tag.split(tag)
        return self.create(key=key, value=value)


class Tag(models.Model):
    TAG_DELIMITER = "="

    key = models.TextField(validators=[validate_key])
    value = models.TextField()

    objects = TagQuerySet.as_manager()

    class Meta:
        constraints = [
            models.UniqueConstraint(fields=["key", "value"], name="%(class)s_unique_key_and_value"),
        ]

    def __str__(self):
        return self.representation

    @property
    def representation(self):
        return self.join(self.key, self.value)

    @classmethod
    def join(cls, key: str, value: str):
        return f"{key}{cls.TAG_DELIMITER}{value}"

    @classmethod
    def split(cls, tag: str):
        if cls.TAG_DELIMITER not in tag:
            raise ValueError(f"The tag must contain an equality sign ({cls.TAG_DELIMITER}) delimiter.")
<<<<<<< HEAD
        return tag.split(cls.TAG_DELIMITER, maxsplit=1)
=======
        key, value = tag.split(cls.TAG_DELIMITER, maxsplit=1)
        key = key.strip()
        value = value.strip()

        if not key:
            raise ValueError("The key of the tag cannot be empty.")

        Tag._meta.get_field("key").run_validators(key)
        return key, value
>>>>>>> bc75c2f3


class IncidentTagRelation(models.Model):
    tag = models.ForeignKey(to=Tag, on_delete=models.CASCADE, related_name="incident_tag_relations")
    incident = models.ForeignKey(to="Incident", on_delete=models.CASCADE, related_name="incident_tag_relations")
    added_by = models.ForeignKey(to=User, on_delete=models.PROTECT, related_name="tags_added")
    added_time = models.DateTimeField(auto_now_add=True)

    class Meta:
        constraints = [
            models.UniqueConstraint(fields=["tag", "incident"], name="%(class)s_unique_tags_per_incident"),
        ]

    def __str__(self):
        return f"Tag <{self.tag}> on incident #{self.incident.pk} added by {self.added_by}"


class IncidentQuerySet(models.QuerySet):
    def update(self, **kwargs):
        """
        This should not be used, as it doesn't call `save()`, which breaks things like the ws (WebSocket) app.
        """
        raise NotImplementedError()

    def stateful(self):
        return self.filter(end_time__isnull=False)

    def stateless(self):
        return self.filter(end_time__isnull=True)

    def open(self):
        return self.filter(end_time__gt=timezone.now())

    def closed(self):
        return self.filter(end_time__lte=timezone.now())

    def acked(self):
        return self.filter(id__in=self._get_acked_incident_ids())

    def not_acked(self):
        return self.exclude(id__in=self._get_acked_incident_ids())

    def has_ticket(self):
        return self.exclude(ticket_url="")

    def lacks_ticket(self):
        return self.filter(ticket_url="")

    def prefetch_default_related(self):
        return self.prefetch_related("incident_tag_relations__tag", "source__type")

    def from_tags(self, *tags):
        tag_qss = Tag.objects.parse(*tags)
        qs = []
        for tag_qs in tag_qss:
            qs.append(self.filter(incident_tag_relations__tag__in=tag_qs))
        qs = reduce(and_, qs)
        return qs.distinct()

    # Cannot be a constant, because `timezone.now()` would have been evaluated at compile time
    @staticmethod
    def _get_acked_incident_ids():
        current_acks = Acknowledgement.objects.active().prefetch_related("event__incident")
        return current_acks.values_list("event__incident", flat=True).distinct()


# TODO: review whether fields should be nullable, and on_delete modes
class Incident(models.Model):
    # Prevent import loop
    LEVELS = INCIDENT_LEVELS
    LEVEL_CHOICES = INCIDENT_LEVEL_CHOICES

    start_time = models.DateTimeField(help_text="The time the incident was created.")
    end_time = DateTimeInfinityField(
        null=True,
        blank=True,
        help_text="The time the incident was resolved or closed. If not set, the incident is stateless;"
        " if 'infinity' is checked, the incident is stateful, but has not yet been resolved or closed - i.e. open.",
    )
    source = models.ForeignKey(
        to=SourceSystem,
        on_delete=models.PROTECT,
        related_name="incidents",
        help_text="The source system that the incident originated in.",
    )
    source_incident_id = models.TextField(blank=True, default="", verbose_name="source incident ID")
    details_url = models.TextField(blank=True, validators=[URLValidator], verbose_name="details URL")
    description = models.TextField(blank=True)
    level = models.IntegerField(choices=LEVEL_CHOICES, default=5)
    ticket_url = models.TextField(
        blank=True,
        validators=[URLValidator],
        verbose_name="ticket URL",
        help_text="URL to existing ticket in a ticketing system.",
    )
    search_text = models.TextField(blank=True, default="", verbose_name="Search Text")

    objects = IncidentQuerySet.as_manager()

    class Meta:
        constraints = [
            models.UniqueConstraint(
                fields=["source_incident_id", "source"],
                condition=Q(source_incident_id__gt=""),
                name="%(class)s_unique_source_incident_id_per_source",
            ),
        ]
        ordering = ["-start_time"]

    def __str__(self):
        end_time_str = f" - {self.end_time_str}" if self.end_time else ""
        return f"Incident #{self.pk} at {self.start_time}{end_time_str} [#{self.source_incident_id} from {self.source}]"

    def save(self, *args, **kwargs):
        # Parse and replace `end_time`, to avoid having to call `refresh_from_db()`
        self.end_time = self._meta.get_field("end_time").to_python(self.end_time)
        self.search_text = self.generate_search_text()
        super().save(*args, **kwargs)

    @property
    def end_time_str(self):
        return get_infinity_repr(self.end_time, str_repr=True) or self.end_time

    @property
    def stateful(self):
        return self.end_time is not None

    @property
    def open(self):
        return self.stateful and self.end_time > timezone.now()

    @property
    def deprecated_tags(self):
        # Don't do `Tag.objects.filter()`, which ignores prefetched data
        return [relation.tag for relation in self.incident_tag_relations.all()]

    @property
    def tags(self):
        # In preparation for making a tags-field on the model
        try:
            raise Exception("Nothing should use this label directly")
        except Exception:
            LOG.exception("Deprecated label: Incident.tags")
        return self.deprecated_tags

    @property
    def incident_relations(self):
        return IncidentRelation.objects.filter(Q(incident1=self) | Q(incident2=self))

    @property
    def start_event(self):
        return self.events.filter(type=Event.Type.INCIDENT_START).order_by("timestamp").first()

    @property
    def end_event(self):
        return self.events.filter(type=Event.Type.INCIDENT_END).order_by("timestamp").first()

    @property
    def last_close_or_end_event(self):
        return self.events.filter(type__in=(Event.Type.CLOSE, Event.Type.INCIDENT_END)).order_by("timestamp").last()

    @property
    def latest_change_event(self):
        return self.events.filter(type=Event.Type.INCIDENT_CHANGE).order_by("timestamp").last()

    @property
    def stateless_event(self):
        return self.events.filter(type=Event.Type.STATELESS).order_by("timestamp").first()

    @property
    def acks(self):
        return Acknowledgement.objects.filter(event__incident=self)

    @property
    def acked(self):
        acks_query = Q(ack__isnull=False)
        acks_not_expired_query = Q(ack__expiration__isnull=True) | Q(ack__expiration__gt=timezone.now())
        return self.events.filter(acks_query & acks_not_expired_query).exists()

    # @transaction.atomic
    def set_open(self, actor: User):
        if not self.stateful:
            raise ValidationError("Cannot set a stateless incident as open")
        if self.open:
            return

        self.end_time = INFINITY_REPR
        self.save(update_fields=["end_time"])
        Event.objects.create(incident=self, actor=actor, timestamp=timezone.now(), type=Event.Type.REOPEN)

    # @transaction.atomic
    def set_closed(self, actor: User):
        if not self.stateful:
            raise ValidationError("Cannot set a stateless incident as closed")
        if not self.open:
            return

        self.end_time = timezone.now()
        self.save(update_fields=["end_time"])
        Event.objects.create(incident=self, actor=actor, timestamp=self.end_time, type=Event.Type.CLOSE)

    # @transaction.atomic
    def create_ack(self, actor: User, timestamp=None, description="", expiration=None):
        timestamp = timestamp if timestamp else timezone.now()
        event = Event.objects.create(
            incident=self, actor=actor, timestamp=timestamp, type=Event.Type.ACKNOWLEDGE, description=description
        )
        ack = Acknowledgement.objects.create(event=event, expiration=expiration)
        return ack

    # @transaction.atomic
    def change_level(self, actor, new_level, timestamp=None):
        self.level = new_level
        self.save(update_fields=["level"])
        event = ChangeEvent.change_level(self, actor, new_level, timestamp)
        return event

    def pp_details_url(self):
        "Merge Incident.details_url with Source.base_url"
        path = self.details_url.strip()
        if not path:
            return ""
        base_url = self.source.base_url.strip()
        if base_url:
            return urljoin(base_url, path)
        return path  # Just show the relative url

    def generate_search_text(self):
        search_fields = []
        for event in self.events.all():
            search_fields.append(event.description)
        return " ".join(search_fields)


class IncidentRelationType(models.Model):
    name = models.TextField()

    class Meta:
        ordering = ["name"]

    def __str__(self):
        return self.name


class IncidentRelation(models.Model):
    # "+" prevents creating a backwards relation
    incident1 = models.ForeignKey(to=Incident, on_delete=models.CASCADE, related_name="+")
    incident2 = models.ForeignKey(to=Incident, on_delete=models.CASCADE, related_name="+")
    type = models.ForeignKey(to=IncidentRelationType, on_delete=models.PROTECT, related_name="incident_relations")
    description = models.TextField(blank=True)

    def __str__(self):
        return f"Incident #{self.incident1.pk} {self.type} #{self.incident2.pk}"


class Event(models.Model):
    class Type(models.TextChoices):
        INCIDENT_START = "STA", "Incident start"
        INCIDENT_END = "END", "Incident end"
        INCIDENT_CHANGE = "CHI", "Incident change"
        CLOSE = "CLO", "Close"
        REOPEN = "REO", "Reopen"
        ACKNOWLEDGE = "ACK", "Acknowledge"
        OTHER = "OTH", "Other"
        STATELESS = "LES", "Stateless"

    ALLOWED_TYPES_FOR_SOURCE_SYSTEMS = {
        Type.INCIDENT_START,
        Type.INCIDENT_END,
        Type.OTHER,
        Type.INCIDENT_CHANGE,
        Type.STATELESS,
    }
    ALLOWED_TYPES_FOR_END_USERS = {Type.CLOSE, Type.REOPEN, Type.ACKNOWLEDGE, Type.OTHER}

    incident = models.ForeignKey(to=Incident, on_delete=models.PROTECT, related_name="events")
    actor = models.ForeignKey(to=User, on_delete=models.PROTECT, related_name="caused_events")
    timestamp = models.DateTimeField()
    received = models.DateTimeField(default=timezone.now)
    type = models.TextField(choices=Type.choices)
    description = models.TextField(blank=True)

    class Meta:
        ordering = ["-timestamp"]

    def save(self, *args, **kwargs):
        super().save(*args, **kwargs)
        # update incident.search_text
        self.incident.save()

    def __str__(self):
        return f"'{self.get_type_display()}': {self.incident.description}, {self.actor} @ {self.timestamp}"


class ChangeEvent(Event):
    class Meta:
        proxy = True

    def save(self, *args, **kwargs):
        self.type = self.Type.INCIDENT_CHANGE
        super().save(*args, **kwargs)

    @classmethod
    def change_level(cls, incident, actor, new_level, timestamp=None):
        timestamp = timestamp if timestamp else timezone.now()
        description = f"Change: level {incident.level} → {new_level}"
        event = cls(incident=incident, actor=actor, timestamp=timestamp, description=description)
        event.save()
        return event


class AcknowledgementQuerySet(models.QuerySet):
    def expired(self, timestamp=None):
        timestamp = timestamp if timestamp else timezone.now()
        return self.filter(expiration__lte=timestamp)

    def active(self, timestamp=None):
        timestamp = timestamp if timestamp else timezone.now()
        return self.exclude(expiration__lte=timestamp)


class Acknowledgement(models.Model):
    event = models.OneToOneField(to=Event, on_delete=models.PROTECT, primary_key=True, related_name="ack")
    expiration = models.DateTimeField(null=True, blank=True)

    objects = AcknowledgementQuerySet.as_manager()

    class Meta:
        ordering = ["-event__timestamp"]

    def __str__(self):
        expiration_message = f" (expires {self.expiration})" if self.expiration else ""
        return f"Acknowledgement of incident #{self.event.incident.pk} by {self.event.actor}{expiration_message}"<|MERGE_RESOLUTION|>--- conflicted
+++ resolved
@@ -52,14 +52,10 @@
 
     taglist = [("location", "argus"), ("object", f"{incident.id}"), ("problem_type", "test")]
     if tags:
-<<<<<<< HEAD
-        tags = [Tag.split(tag) for tag in tags]
-=======
         try:
             tags = [Tag.split(tag) for tag in tags]
         except ValueError as e:
             raise ValidationError(e)
->>>>>>> bc75c2f3
         taglist.extend(tags)
     for k, v in taglist:
         tag, _ = Tag.objects.get_or_create(key=k, value=v)
@@ -142,9 +138,6 @@
     def split(cls, tag: str):
         if cls.TAG_DELIMITER not in tag:
             raise ValueError(f"The tag must contain an equality sign ({cls.TAG_DELIMITER}) delimiter.")
-<<<<<<< HEAD
-        return tag.split(cls.TAG_DELIMITER, maxsplit=1)
-=======
         key, value = tag.split(cls.TAG_DELIMITER, maxsplit=1)
         key = key.strip()
         value = value.strip()
@@ -154,7 +147,6 @@
 
         Tag._meta.get_field("key").run_validators(key)
         return key, value
->>>>>>> bc75c2f3
 
 
 class IncidentTagRelation(models.Model):
