from collections import defaultdict
from functools import reduce
import logging
from operator import and_
from random import randint
from urllib.parse import urljoin

from django.core.exceptions import ValidationError
from django.core.validators import URLValidator
from django.db import models, transaction
from django.db.models import Q
from django.utils import timezone

from argus.auth.models import User
from argus.util.datetime_utils import INFINITY_REPR, get_infinity_repr
from .constants import INCIDENT_LEVELS, INCIDENT_LEVEL_CHOICES, MIN_INCIDENT_LEVEL, MAX_INCIDENT_LEVEL
from .fields import DateTimeInfinityField
from .validators import validate_lowercase, validate_key


LOG = logging.getLogger(__name__)


def get_or_create_default_instances():
    argus_user, _ = User.objects.get_or_create(username="argus", is_superuser=True)
    sst, _ = SourceSystemType.objects.get_or_create(name="argus")
    ss, _ = SourceSystem.objects.get_or_create(name="argus", type=sst, user=argus_user)
    return (argus_user, sst, ss)


def create_fake_incident(tags=None, description=None, stateful=True, level=None):
    argus_user, _, source_system = get_or_create_default_instances()
    end_time = INFINITY_REPR if stateful else None

    MAX_ID = 2**32 - 1
    MIN_ID = 1
    source_incident_id = randint(MIN_ID, MAX_ID)

    if not description:
        if stateful:
            description = f'Incident #{source_incident_id} created via "create_fake_incident"'
        else:
            description = f'Incident (stateless) #{source_incident_id} created via "create_fake_incident"'
    incident = Incident.objects.create(
        start_time=timezone.now(),
        end_time=end_time,
        source_incident_id=source_incident_id,
        source=source_system,
        description=description,
        level=level or randint(MIN_INCIDENT_LEVEL, MAX_INCIDENT_LEVEL),
    )

    taglist = [("location", "argus"), ("object", f"{incident.id}"), ("problem_type", "test")]
    if tags:
        try:
            tags = [Tag.split(tag) for tag in tags]
        except ValueError as e:
            raise ValidationError(str(e))
        taglist.extend(tags)
    for k, v in taglist:
        tag, _ = Tag.objects.get_or_create(key=k, value=v)
        IncidentTagRelation.objects.create(tag=tag, incident=incident, added_by=argus_user)
    return incident


class SourceSystemType(models.Model):
    name = models.TextField(primary_key=True, validators=[validate_lowercase])

    class Meta:
        ordering = ["name"]

    def __str__(self):
        return self.name

    def save(self, *args, **kwargs):
        # Ensure that the name is always lowercase, to avoid names that only differ by case
        self.name = self.name.lower()
        super().save(*args, **kwargs)


class SourceSystem(models.Model):
    name = models.TextField()
    type = models.ForeignKey(to=SourceSystemType, on_delete=models.PROTECT, related_name="instances")
    user = models.OneToOneField(to=User, on_delete=models.PROTECT, related_name="source_system")
    base_url = models.TextField(
        help_text="Base url to combine with an incident's relative url to point to more info in the source system.",
        blank=True,
    )

    class Meta:
        constraints = [
            models.UniqueConstraint(fields=["name", "type"], name="%(class)s_unique_name_per_type"),
        ]

    def __str__(self):
        return f"{self.name} ({self.type})"


class TagQuerySet(models.QuerySet):
    def parse(self, *tags):
        "Return a list of querysets that match `tags`"
        set_dict = defaultdict(set)
        for k, v in (Tag.split(tag) for tag in tags):
            set_dict[k].add(v)
        querysets = [self.filter(key=k, value__in=v) for k, v in set_dict.items()]
        return querysets

    def create_from_tag(self, tag):
        key, value = Tag.split(tag)
        return self.create(key=key, value=value)


class Tag(models.Model):
    TAG_DELIMITER = "="

    key = models.TextField(validators=[validate_key])
    value = models.TextField()

    objects = TagQuerySet.as_manager()

    class Meta:
        constraints = [
            models.UniqueConstraint(fields=["key", "value"], name="%(class)s_unique_key_and_value"),
        ]

    def __str__(self):
        return self.representation

    @property
    def representation(self):
        return self.join(self.key, self.value)

    @classmethod
    def join(cls, key: str, value: str):
        return f"{key}{cls.TAG_DELIMITER}{value}"

    @classmethod
    def split(cls, tag: str):
        if cls.TAG_DELIMITER not in tag:
<<<<<<< HEAD
            raise ValueError(f"The tag must contain an equality sign ({cls.TAG_DELIMITER}) delimiter.")
=======
            raise ValueError(f"The tag does not have its delimiter: {cls.TAG_DELIMITER}.")
>>>>>>> dcd4bdcc
        key, value = tag.split(cls.TAG_DELIMITER, maxsplit=1)
        key = key.strip()
        value = value.strip()

        if not key:
            raise ValueError("The key of the tag cannot be empty.")

        Tag._meta.get_field("key").run_validators(key)
        return key, value


class IncidentTagRelation(models.Model):
    tag = models.ForeignKey(to=Tag, on_delete=models.CASCADE, related_name="incident_tag_relations")
    incident = models.ForeignKey(to="Incident", on_delete=models.CASCADE, related_name="incident_tag_relations")
    added_by = models.ForeignKey(to=User, on_delete=models.PROTECT, related_name="tags_added")
    added_time = models.DateTimeField(auto_now_add=True)

    class Meta:
        constraints = [
            models.UniqueConstraint(fields=["tag", "incident"], name="%(class)s_unique_tags_per_incident"),
        ]

    def __str__(self):
        return f"Tag <{self.tag}> on incident #{self.incident.pk} added by {self.added_by}"


class IncidentQuerySet(models.QuerySet):
    def update(self, **kwargs):
        """
        This should not be used, as it doesn't call `save()`, which breaks things like the ws (WebSocket) app.
        """
        raise NotImplementedError()

    def stateful(self):
        return self.filter(end_time__isnull=False)

    def stateless(self):
        return self.filter(end_time__isnull=True)

    def open(self):
        return self.filter(end_time__gt=timezone.now())

    def closed(self):
        return self.filter(end_time__lte=timezone.now())

    def acked(self):
        return self.filter(id__in=self._get_acked_incident_ids())

    def not_acked(self):
        return self.exclude(id__in=self._get_acked_incident_ids())

    def has_ticket(self):
        return self.exclude(ticket_url="")

    def lacks_ticket(self):
        return self.filter(ticket_url="")

    def prefetch_default_related(self):
        return self.prefetch_related("incident_tag_relations__tag", "source__type")

    def from_tags(self, *tags):
        tag_qss = Tag.objects.parse(*tags)
        qs = []
        for tag_qs in tag_qss:
            qs.append(self.filter(incident_tag_relations__tag__in=tag_qs))
        qs = reduce(and_, qs)
        return qs.distinct()

    # Cannot be a constant, because `timezone.now()` would have been evaluated at compile time
    @staticmethod
    def _get_acked_incident_ids():
        current_acks = Acknowledgement.objects.active().prefetch_related("event__incident")
        return current_acks.values_list("event__incident", flat=True).distinct()


# TODO: review whether fields should be nullable, and on_delete modes
class Incident(models.Model):
    # Prevent import loop
    LEVELS = INCIDENT_LEVELS
    LEVEL_CHOICES = INCIDENT_LEVEL_CHOICES

    start_time = models.DateTimeField(help_text="The time the incident was created.")
    end_time = DateTimeInfinityField(
        null=True,
        blank=True,
        help_text="The time the incident was resolved or closed. If not set, the incident is stateless;"
        " if 'infinity' is checked, the incident is stateful, but has not yet been resolved or closed - i.e. open.",
    )
    source = models.ForeignKey(
        to=SourceSystem,
        on_delete=models.PROTECT,
        related_name="incidents",
        help_text="The source system that the incident originated in.",
    )
    source_incident_id = models.TextField(blank=True, default="", verbose_name="source incident ID")
    details_url = models.TextField(blank=True, validators=[URLValidator], verbose_name="details URL")
    description = models.TextField(blank=True)
    level = models.IntegerField(choices=LEVEL_CHOICES, default=5)
    ticket_url = models.TextField(
        blank=True,
        validators=[URLValidator],
        verbose_name="ticket URL",
        help_text="URL to existing ticket in a ticketing system.",
    )
    search_text = models.TextField(blank=True, default="", verbose_name="Search Text")

    objects = IncidentQuerySet.as_manager()

    class Meta:
        constraints = [
            models.UniqueConstraint(
                fields=["source_incident_id", "source"],
                condition=Q(source_incident_id__gt=""),
                name="%(class)s_unique_source_incident_id_per_source",
            ),
        ]
        ordering = ["-start_time"]

    def __str__(self):
        end_time_str = f" - {self.end_time_str}" if self.end_time else ""
        return f"Incident #{self.pk} at {self.start_time}{end_time_str} [#{self.source_incident_id} from {self.source}]"

    def save(self, *args, **kwargs):
        # Parse and replace `end_time`, to avoid having to call `refresh_from_db()`
        self.end_time = self._meta.get_field("end_time").to_python(self.end_time)
        self.search_text = self.generate_search_text()
        super().save(*args, **kwargs)

    @property
    def end_time_str(self):
        return get_infinity_repr(self.end_time, str_repr=True) or self.end_time

    @property
    def stateful(self):
        return self.end_time is not None

    @property
    def open(self):
        return self.stateful and self.end_time > timezone.now()

    @property
    def deprecated_tags(self):
        # Don't do `Tag.objects.filter()`, which ignores prefetched data
        return [relation.tag for relation in self.incident_tag_relations.all()]

    @property
    def tags(self):
        # In preparation for making a tags-field on the model
        try:
            raise Exception("Nothing should use this label directly")
        except Exception:
            LOG.exception("Deprecated label: Incident.tags")
        return self.deprecated_tags

    @property
    def incident_relations(self):
        return IncidentRelation.objects.filter(Q(incident1=self) | Q(incident2=self))

    @property
    def start_event(self):
        return self.events.filter(type=Event.Type.INCIDENT_START).order_by("timestamp").first()

    @property
    def end_event(self):
        return self.events.filter(type=Event.Type.INCIDENT_END).order_by("timestamp").first()

    @property
    def last_close_or_end_event(self):
        return self.events.filter(type__in=(Event.Type.CLOSE, Event.Type.INCIDENT_END)).order_by("timestamp").last()

    @property
    def latest_change_event(self):
        return self.events.filter(type=Event.Type.INCIDENT_CHANGE).order_by("timestamp").last()

    @property
    def stateless_event(self):
        return self.events.filter(type=Event.Type.STATELESS).order_by("timestamp").first()

    @property
    def acks(self):
        return Acknowledgement.objects.filter(event__incident=self)

    @property
    def acked(self):
        acks_query = Q(ack__isnull=False)
        acks_not_expired_query = Q(ack__expiration__isnull=True) | Q(ack__expiration__gt=timezone.now())
        return self.events.filter(acks_query & acks_not_expired_query).exists()

    # @transaction.atomic
    def set_open(self, actor: User):
        if not self.stateful:
            raise ValidationError("Cannot set a stateless incident as open")
        if self.open:
            return

        self.end_time = INFINITY_REPR
        self.save(update_fields=["end_time"])
        Event.objects.create(incident=self, actor=actor, timestamp=timezone.now(), type=Event.Type.REOPEN)

    # @transaction.atomic
    def set_closed(self, actor: User):
        if not self.stateful:
            raise ValidationError("Cannot set a stateless incident as closed")
        if not self.open:
            return

        self.end_time = timezone.now()
        self.save(update_fields=["end_time"])
        Event.objects.create(incident=self, actor=actor, timestamp=self.end_time, type=Event.Type.CLOSE)

    # @transaction.atomic
    def create_ack(self, actor: User, timestamp=None, description="", expiration=None):
        timestamp = timestamp if timestamp else timezone.now()
        event = Event.objects.create(
            incident=self, actor=actor, timestamp=timestamp, type=Event.Type.ACKNOWLEDGE, description=description
        )
        ack = Acknowledgement.objects.create(event=event, expiration=expiration)
        return ack

    # @transaction.atomic
    def change_level(self, actor, new_level, timestamp=None):
        self.level = new_level
        self.save(update_fields=["level"])
        event = ChangeEvent.change_level(self, actor, new_level, timestamp)
        return event

    def pp_details_url(self):
        "Merge Incident.details_url with Source.base_url"
        path = self.details_url.strip()
        if not path:
            return ""
        base_url = self.source.base_url.strip()
        if base_url:
            return urljoin(base_url, path)
        return path  # Just show the relative url

    def generate_search_text(self):
        search_fields = []
        for event in self.events.all():
            search_fields.append(event.description)
        return " ".join(search_fields)


class IncidentRelationType(models.Model):
    name = models.TextField()

    class Meta:
        ordering = ["name"]

    def __str__(self):
        return self.name


class IncidentRelation(models.Model):
    # "+" prevents creating a backwards relation
    incident1 = models.ForeignKey(to=Incident, on_delete=models.CASCADE, related_name="+")
    incident2 = models.ForeignKey(to=Incident, on_delete=models.CASCADE, related_name="+")
    type = models.ForeignKey(to=IncidentRelationType, on_delete=models.PROTECT, related_name="incident_relations")
    description = models.TextField(blank=True)

    def __str__(self):
        return f"Incident #{self.incident1.pk} {self.type} #{self.incident2.pk}"


class Event(models.Model):
    class Type(models.TextChoices):
        INCIDENT_START = "STA", "Incident start"
        INCIDENT_END = "END", "Incident end"
        INCIDENT_CHANGE = "CHI", "Incident change"
        CLOSE = "CLO", "Close"
        REOPEN = "REO", "Reopen"
        ACKNOWLEDGE = "ACK", "Acknowledge"
        OTHER = "OTH", "Other"
        STATELESS = "LES", "Stateless"

    ALLOWED_TYPES_FOR_SOURCE_SYSTEMS = {
        Type.INCIDENT_START,
        Type.INCIDENT_END,
        Type.OTHER,
        Type.INCIDENT_CHANGE,
        Type.STATELESS,
    }
    ALLOWED_TYPES_FOR_END_USERS = {Type.CLOSE, Type.REOPEN, Type.ACKNOWLEDGE, Type.OTHER}

    incident = models.ForeignKey(to=Incident, on_delete=models.PROTECT, related_name="events")
    actor = models.ForeignKey(to=User, on_delete=models.PROTECT, related_name="caused_events")
    timestamp = models.DateTimeField()
    received = models.DateTimeField(default=timezone.now)
    type = models.TextField(choices=Type.choices)
    description = models.TextField(blank=True)

    class Meta:
        ordering = ["-timestamp"]

    def save(self, *args, **kwargs):
        super().save(*args, **kwargs)
        # update incident.search_text
        self.incident.save()

    def __str__(self):
        return f"'{self.get_type_display()}': {self.incident.description}, {self.actor} @ {self.timestamp}"


class ChangeEvent(Event):
    class Meta:
        proxy = True

    def save(self, *args, **kwargs):
        self.type = self.Type.INCIDENT_CHANGE
        super().save(*args, **kwargs)

    @classmethod
    def change_level(cls, incident, actor, new_level, timestamp=None):
        timestamp = timestamp if timestamp else timezone.now()
        description = f"Change: level {incident.level} → {new_level}"
        event = cls(incident=incident, actor=actor, timestamp=timestamp, description=description)
        event.save()
        return event


class AcknowledgementQuerySet(models.QuerySet):
    def expired(self, timestamp=None):
        timestamp = timestamp if timestamp else timezone.now()
        return self.filter(expiration__lte=timestamp)

    def active(self, timestamp=None):
        timestamp = timestamp if timestamp else timezone.now()
        return self.exclude(expiration__lte=timestamp)


class Acknowledgement(models.Model):
    event = models.OneToOneField(to=Event, on_delete=models.PROTECT, primary_key=True, related_name="ack")
    expiration = models.DateTimeField(null=True, blank=True)

    objects = AcknowledgementQuerySet.as_manager()

    class Meta:
        ordering = ["-event__timestamp"]

    def __str__(self):
        expiration_message = f" (expires {self.expiration})" if self.expiration else ""
        return f"Acknowledgement of incident #{self.event.incident.pk} by {self.event.actor}{expiration_message}"<|MERGE_RESOLUTION|>--- conflicted
+++ resolved
@@ -137,11 +137,7 @@
     @classmethod
     def split(cls, tag: str):
         if cls.TAG_DELIMITER not in tag:
-<<<<<<< HEAD
-            raise ValueError(f"The tag must contain an equality sign ({cls.TAG_DELIMITER}) delimiter.")
-=======
             raise ValueError(f"The tag does not have its delimiter: {cls.TAG_DELIMITER}.")
->>>>>>> dcd4bdcc
         key, value = tag.split(cls.TAG_DELIMITER, maxsplit=1)
         key = key.strip()
         value = value.strip()
