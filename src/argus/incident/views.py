--- conflicted
+++ resolved
@@ -86,17 +86,12 @@
     permission_classes = [IsAuthenticated]
     queryset = Incident.objects.prefetch_default_related()
 
-<<<<<<< HEAD
-    # TODO: replace action with simply setting end_time directly
-    @action(detail=True, methods=["PUT"])
-=======
     def get_serializer_class(self):
         if self.request.method in {"PUT", "PATCH"}:
             return IncidentPureDeserializer
         return IncidentSerializer
 
-    @action(detail=True, methods=["put"])
->>>>>>> d32868e5
+    @action(detail=True, methods=["PUT"])
     def active(self, request, pk=None):
         return self._set_state_action(lambda incident: incident.set_active())
 
