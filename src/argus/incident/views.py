import secrets

from django.db import IntegrityError

from django_filters import rest_framework as filters
from rest_framework.filters import SearchFilter
from drf_spectacular.types import OpenApiTypes
from drf_spectacular.utils import extend_schema, extend_schema_view, OpenApiParameter
from rest_framework import generics, mixins, serializers, status, viewsets
from rest_framework.decorators import action
from rest_framework.exceptions import NotFound
from rest_framework.generics import get_object_or_404
from rest_framework.pagination import CursorPagination
from rest_framework.permissions import IsAuthenticated
from rest_framework.response import Response
from rest_framework.reverse import reverse

from argus.auth.models import User
from argus.drf.permissions import IsSuperuserOrReadOnly
from argus.incident.issue import ISSUE_CLASS
from argus.util.datetime_utils import INFINITY_REPR

from .forms import AddSourceSystemForm
from .filters import IncidentFilter, SourceLockedIncidentFilter
from .models import (
    Event,
    Incident,
    SourceSystem,
    SourceSystemType,
    Tag,
)
from .serializers import (
    UpdateAcknowledgementSerializer,
    AcknowledgementSerializer,
    EventSerializer,
    IncidentPureDeserializer,
    IncidentSerializer,
    IncidentTicketUrlSerializer,
    SourceSystemSerializer,
    SourceSystemTypeSerializer,
    TagSerializer,
    IncidentTagRelation,
)


# Used in OpenApiParameter
BooleanStringOAEnum = ("true", "false")


class IncidentPagination(CursorPagination):
    ordering = "-start_time"
    page_size_query_param = "page_size"


class EventPagination(CursorPagination):
    ordering = "-timestamp"
    page_size_query_param = "page_size"


class SourceSystemTypeViewSet(
    mixins.CreateModelMixin, mixins.ListModelMixin, mixins.RetrieveModelMixin, viewsets.GenericViewSet
):
    permission_classes = [IsAuthenticated]
    serializer_class = SourceSystemTypeSerializer
    queryset = SourceSystemType.objects.all()


class SourceSystemViewSet(
    mixins.CreateModelMixin,
    mixins.UpdateModelMixin,
    mixins.RetrieveModelMixin,
    mixins.ListModelMixin,
    viewsets.GenericViewSet,
):
    permission_classes = [IsSuperuserOrReadOnly]
    queryset = SourceSystem.objects.all()
    serializer_class = SourceSystemSerializer

    def create(self, request, *args, **kwargs):
        # Reuse the logic in the form that's used on the admin page
        form = AddSourceSystemForm(request.data)
        if not form.is_valid():
            # If the form is invalid because the username is unavailable:
            if User.objects.filter(username=form.data["username"]).exists():
                self._set_available_username(form)
            else:
                raise serializers.ValidationError(form.errors)

        source_system = form.save()
        serializer = SourceSystemSerializer(source_system)
        headers = self.get_success_headers(serializer.data)
        return Response(serializer.data, status=status.HTTP_201_CREATED, headers=headers)

    @staticmethod
    def _set_available_username(form: AddSourceSystemForm):
        random_suffix = secrets.token_hex(3).upper()  # 16.8 million distinct values
        username = f"{form.data['username']}_{random_suffix}"
        form.data["username"] = username
        form.full_clean()  # re-checks for errors
        if not form.is_valid():
            raise serializers.ValidationError(form.errors)


@extend_schema_view(
    list=extend_schema(
        parameters=[
            OpenApiParameter(
                name="acked",
                description="Fetch acked (`true`) or unacked (`false`) incidents.",
                enum=BooleanStringOAEnum,
            ),
            OpenApiParameter(name="cursor", description="The pagination cursor value.", type=str),
            OpenApiParameter(
                name="end_time__gte",
                description="Fetch incidents that ended on or after `END_TIME`",
                type=OpenApiTypes.DATETIME,
            ),
            OpenApiParameter(
                name="end_time__isnull",
                description='Fetch incidents that have `end_time` set to None (`true`), a datetime or "infinity" (`false`).',
                enum=BooleanStringOAEnum,
            ),
            OpenApiParameter(
                name="end_time__lte",
                description="Fetch incidents that ended on or before `END_TIME`",
                type=OpenApiTypes.DATETIME,
            ),
            OpenApiParameter(
                name="level__lte", description="Fetch incidents with levels in `LEVEL`", enum=Incident.LEVELS
            ),
            OpenApiParameter(
                name="open",
                description="Fetch open (`true`) or closed (`false`) incidents.",
                enum=BooleanStringOAEnum,
            ),
            OpenApiParameter(
                name="source__id__in",
                description="Fetch incidents with a source with numeric id `ID1` or `ID2` or..",
            ),
            OpenApiParameter(
                name="source_incident_id",
                description="Fetch incidents with the specific source incident id.",
            ),
            OpenApiParameter(
                name="source__name__in",
                description="Fetch incidents with a source with name ``NAME1`` or ``NAME2`` or..",
            ),
            OpenApiParameter(
                name="source__type__in",
                description="Fetch incidents with a source of a type with numeric id `ID1` or `ID2` or..",
            ),
            OpenApiParameter(
                name="start_time__gte",
                description="Fetch incidents that started on or after `START_TIME`",
                type=OpenApiTypes.DATETIME,
            ),
            OpenApiParameter(
                name="start_time__lte",
                description="Fetch incidents that started on or before `START_TIME`",
                type=OpenApiTypes.DATETIME,
            ),
            OpenApiParameter(
                name="stateful",
                description="Fetch stateful (`true`) or stateless (`false`) incidents.",
                enum=BooleanStringOAEnum,
            ),
        ]
    )
)
class IncidentViewSet(
    mixins.ListModelMixin,
    mixins.CreateModelMixin,
    mixins.RetrieveModelMixin,
    mixins.UpdateModelMixin,
    viewsets.GenericViewSet,
):
    """All incidents

    Paged using a cursor
    """

    pagination_class = IncidentPagination
    permission_classes = [IsAuthenticated]
    queryset = Incident.objects.prefetch_default_related().prefetch_related("source")
    filter_backends = [filters.DjangoFilterBackend, SearchFilter]
    filterset_class = IncidentFilter
    search_fields = ["description", "search_text"]

    def get_serializer_class(self):
        if self.request.method in {"PUT", "PATCH"}:
            return IncidentPureDeserializer
        return IncidentSerializer

    def list(self, request, *args, **kwargs):
        if "count" in request.query_params:
            count = self.filter_queryset(self.get_queryset()).count()
            response_dict = {"count": count, "params": request.query_params}
            return Response(response_dict)
        return super().list(request, *args, **kwargs)

    def perform_create(self, serializer):
        user = self.request.user

        if "source" in serializer.initial_data:
            if not user.is_superuser:
                raise serializers.ValidationError(
                    "You must be a superuser to be allowed to specify the 'source' field."
                )

            source_pk = serializer.initial_data["source"]
            try:
                source = SourceSystem.objects.get(pk=source_pk)
            except SourceSystem.DoesNotExist:
                raise serializers.ValidationError(f"SourceSystem with pk={source_pk} does not exist.")
        else:
            try:
                source = user.source_system
            except SourceSystem.DoesNotExist:
                raise serializers.ValidationError("The requesting user must have a connected source system.")

        # TODO: send notifications to users
        try:
            serializer.save(user=user, source=source)
        except IntegrityError as e:
            # TODO: this should be replaced by more verbose feedback, that also doesn't reference database tables
            raise serializers.ValidationError(e)

    def perform_update(self, serializer):
        serializer.save(user=self.request.user)

    @extend_schema(request=IncidentTicketUrlSerializer, responses=IncidentTicketUrlSerializer)
    @action(detail=True, methods=["put"])
    def ticket_url(self, request, pk=None):
        incident = self.get_object()
        serializer = IncidentTicketUrlSerializer(data=request.data)
        if serializer.is_valid():
            incident.ticket_url = serializer.data["ticket_url"]
            incident.save()
            # TODO: make argus stateless incident about the url being saved? event?
            return Response(serializer.data)
        else:
            return Response(serializer.errors, status=status.HTTP_400_BAD_REQUEST)

    @extend_schema(responses={})
    @action(detail=True, methods=["get"])
    def issue(self, request, pk=None):
        incident = get_object_or_404(self.queryset, pk=pk)
        if not ISSUE_CLASS:
            return Response(
                data="No path to issue plugin can be found in the settings. Please update the setting 'ISSUE_PLUGIN'.",
                status=status.HTTP_400_BAD_REQUEST,
            )
        try:
<<<<<<< HEAD
            url = ISSUE_CLASS.generate_issue_url(incident)
=======
            url = ISSUE_CLASS.generate_issue_url(incident=incident)
>>>>>>> 744cf8bc
        except ValueError:
            return Response(
                data="No endpoint to issue system can be found in the settings. Please update the setting 'ISSUE_ENDPOINT'.",
                status=status.HTTP_400_BAD_REQUEST,
            )
        if url:
            return Response({"url": url})
        return Response(
            data="No url could be generated. Please check that the issue plugin provides a function to generate issue urls.",
            status=status.HTTP_400_BAD_REQUEST,
        )


class IncidentTagViewSet(
    mixins.ListModelMixin,
    mixins.RetrieveModelMixin,
    mixins.CreateModelMixin,
    mixins.DestroyModelMixin,
    viewsets.GenericViewSet,
):
    queryset = Tag.objects.prefetch_related("incident_tag_relations")
    serializer_class = TagSerializer
    lookup_url_kwarg = "tag"
    lookup_field = lookup_url_kwarg

    def _get_incident(self):
        incident_pk = self.kwargs.get("incident_pk")
        try:
            incident = Incident.objects.get(pk=incident_pk)
        except Incident.DoesNotExist:
            raise NotFound("An incident with this id does not exist")
        return incident

    def get_object(self):
        queryset = self.filter_queryset(self.get_queryset())
        lookup_url_kwarg = self.lookup_url_kwarg or self.lookup_field
        assert lookup_url_kwarg in self.kwargs, (
            "Expected view %s to be called with a URL keyword argument "
            'named "%s". Fix your URL conf, or set the `.lookup_field` '
            "attribute on the view correctly." % (self.__class__.__name__, lookup_url_kwarg)
        )
        try:
            key, value = Tag.split(self.kwargs[lookup_url_kwarg])
        except ValueError:
            # Not a valid tag. Misses the delimiter, or multiple delimiters
            raise NotFound("A tag like this does not exist for this incident")
        filter_kwargs = {"key": key, "value": value}
        obj = get_object_or_404(queryset, **filter_kwargs)

        self.check_object_permissions(self.request, obj)
        return obj

    def get_queryset(self, *args, **kwargs):
        incident = self._get_incident()
        return self.queryset.filter(incident_tag_relations__incident=incident)

    def perform_create(self, serializer):
        data = serializer.validated_data
        tag, _ = Tag.objects.get_or_create(**data)
        incident = self._get_incident()
        IncidentTagRelation.objects.get_or_create(incident=incident, tag=tag, defaults={"added_by": self.request.user})

    def perform_destroy(self, instance):
        incident = self._get_incident()
        # Delete the connection between tag and incident
        itrs = IncidentTagRelation.objects.filter(incident=incident, tag=instance)
        if itrs.exists():
            itrs.delete()
            # If the tag is now unused, delete it
            if not IncidentTagRelation.objects.filter(tag=instance).exists():
                instance.delete()


class SourceLockedIncidentViewSet(IncidentViewSet):
    """All incidents added by the currently logged in user

    Paged using a cursor"""

    filter_backends = [filters.DjangoFilterBackend]
    filterset_class = SourceLockedIncidentFilter

    def get_queryset(self):
        return Incident.objects.filter(source__user=self.request.user).prefetch_default_related()


@extend_schema_view(
    list=extend_schema(
        parameters=[
            OpenApiParameter(name="cursor", description="The pagination cursor value.", type=str),
        ]
    )
)
class AllEventsViewSet(mixins.ListModelMixin, viewsets.GenericViewSet):
    pagination_class = EventPagination
    queryset = Event.objects.none()
    permission_classes = [IsAuthenticated]
    serializer_class = EventSerializer

    def get_queryset(self):
        return Event.objects.all()


class EventViewSet(mixins.ListModelMixin, mixins.CreateModelMixin, mixins.RetrieveModelMixin, viewsets.GenericViewSet):
    queryset = Incident.objects.none()  # For OpenAPI
    permission_classes = [IsAuthenticated]
    serializer_class = EventSerializer

    def get_queryset(self):
        incident_pk = self.kwargs["incident_pk"]
        incident = get_object_or_404(Incident.objects.all(), pk=incident_pk)
        return incident.events.all()

    def perform_create(self, serializer: EventSerializer):
        user = self.request.user
        incident = Incident.objects.get(pk=self.kwargs["incident_pk"])

        event_type = serializer.validated_data["type"]
        self.validate_event_type_for_user(event_type, user)
        try:
            self.validate_event_type_for_incident(event_type, incident)
        except serializers.ValidationError as e:
            # Allow any event from source systems (as long as the user is allowed to post the event type),
            # even if the posted type is invalid for the incident - like if an `INCIDENT_END` event
            # is sent after the incident has been manually closed
            if not user.is_source_system:
                raise e
        else:
            # Only update incident if everything is valid; otherwise, just record the event
            self.update_incident(serializer.validated_data, incident)

        serializer.save(incident=incident, actor=user)

    def validate_event_type_for_user(self, event_type: str, user: User):
        if user.is_source_system:
            if event_type not in Event.ALLOWED_TYPES_FOR_SOURCE_SYSTEMS:
                self._raise_type_validation_error(f"A source system cannot post events of type '{event_type}'.")
        else:
            if event_type not in Event.ALLOWED_TYPES_FOR_END_USERS:
                self._raise_type_validation_error(f"An end user cannot post events of type '{event_type}'.")

    def validate_event_type_for_incident(self, event_type: str, incident: Incident):
        def validate_incident_has_no_relation_to_event_type():
            if incident.events.filter(type=event_type).exists():
                self._raise_type_validation_error(f"The incident already has a related event of type '{event_type}'.")

        if incident.stateful:
            if event_type in {Event.Type.INCIDENT_START, Event.Type.INCIDENT_END}:
                validate_incident_has_no_relation_to_event_type()
            if event_type in {Event.Type.INCIDENT_END, Event.Type.CLOSE} and not incident.open:
                self._raise_type_validation_error("The incident is already closed.")
            elif event_type == Event.Type.REOPEN and incident.open:
                self._raise_type_validation_error("The incident is already open.")
        else:
            if event_type == Event.Type.STATELESS:
                validate_incident_has_no_relation_to_event_type()
            elif event_type == Event.Type.INCIDENT_START:
                self._raise_type_validation_error("Stateless incident cannot have an INCIDENT_START event.")
            elif event_type in {Event.Type.INCIDENT_END, Event.Type.CLOSE, Event.Type.REOPEN}:
                self._raise_type_validation_error("Cannot change the state of a stateless incident.")

        if event_type == Event.Type.ACKNOWLEDGE:
            acks_endpoint = reverse("incident:incident-acks", args=[incident.pk], request=self.request)
            self._raise_type_validation_error(
                f"Acknowledgements of this incidents should be posted through {acks_endpoint}."
            )

    def update_incident(self, validated_data: dict, incident: Incident):
        timestamp = validated_data["timestamp"]
        event_type = validated_data["type"]
        if event_type in {Event.Type.INCIDENT_END, Event.Type.CLOSE}:
            incident.end_time = timestamp
            incident.save()
        elif event_type == Event.Type.REOPEN:
            incident.end_time = INFINITY_REPR
            incident.save()

    @staticmethod
    def _raise_type_validation_error(message: str):
        raise serializers.ValidationError({"type": message})


@extend_schema_view(
    update=extend_schema(
        request=UpdateAcknowledgementSerializer,
        responses={"200": AcknowledgementSerializer},
    ),
    partial_update=extend_schema(
        request=UpdateAcknowledgementSerializer,
        responses={"200": AcknowledgementSerializer},
    ),
)
class AcknowledgementViewSet(
    mixins.ListModelMixin,
    mixins.CreateModelMixin,
    mixins.RetrieveModelMixin,
    mixins.UpdateModelMixin,
    viewsets.GenericViewSet,
):
    queryset = Incident.objects.none()  # For OpenAPI
    permission_classes = [IsAuthenticated]
    serializer_class = AcknowledgementSerializer

    def get_serializer_class(self):
        if self.action in ("partial_update", "update"):
            return UpdateAcknowledgementSerializer
        return self.serializer_class

    def get_incident(self):
        incident_pk = self.kwargs["incident_pk"]
        return get_object_or_404(Incident.objects.all(), pk=incident_pk)

    def get_queryset(self):
        return self.get_incident().acks

    def perform_create(self, serializer: AcknowledgementSerializer):
        user = self.request.user
        incident = self.get_incident()
        serializer.save(incident=incident, actor=user)<|MERGE_RESOLUTION|>--- conflicted
+++ resolved
@@ -251,11 +251,7 @@
                 status=status.HTTP_400_BAD_REQUEST,
             )
         try:
-<<<<<<< HEAD
-            url = ISSUE_CLASS.generate_issue_url(incident)
-=======
             url = ISSUE_CLASS.generate_issue_url(incident=incident)
->>>>>>> 744cf8bc
         except ValueError:
             return Response(
                 data="No endpoint to issue system can be found in the settings. Please update the setting 'ISSUE_ENDPOINT'.",
