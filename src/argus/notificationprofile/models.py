--- conflicted
+++ resolved
@@ -281,19 +281,7 @@
     def incident_fits(self, incident: Incident):
         if self.is_empty:
             return False  # Filter is empty!
-<<<<<<< HEAD
         data = self.filter
-        source_fits = self.source_system_fits(incident, data)
-        tags_fit = self.tags_fit(incident, data)
-        new_filters_fit = self.filter_wrapper.incident_fits_tristates(
-            incident
-        ) and self.filter_wrapper.incident_fits_maxlevel(incident)
-        # If False then one filter failed
-        checks = set((source_fits, tags_fit, new_filters_fit))
-        return not (False in checks)  # At least one filter failed
-=======
-        # remember to fix when getting rid of filter_string
-        data = self.filter_json  # -> data = self.filter
         checks = {}
         checks["source"] = self.source_system_fits(incident, data)
         checks["tags"] = self.tags_fit(incident, data)
@@ -303,7 +291,6 @@
         if any_failed:
             LOG.debug("Filter: at least one incident check failed: %r", checks)
         return not any_failed
->>>>>>> 917b52f5
 
     def event_fits(self, event: Event):
         if self.is_empty:
