--- conflicted
+++ resolved
@@ -4,10 +4,7 @@
 from argus.incident.models import Event
 from django.conf import settings
 from django.core.mail import send_mail
-<<<<<<< HEAD
 from django import forms
-=======
->>>>>>> 63563469
 from django.template.loader import render_to_string
 from rest_framework.exceptions import ValidationError
 
@@ -49,19 +46,18 @@
 class EmailNotification(NotificationMedium):
     MEDIA_SLUG = "email"
 
-<<<<<<< HEAD
     class Form(forms.Form):
         synced = forms.BooleanField(disabled=True, required=False, initial=False)
         email_address = forms.EmailField()
 
     @classmethod
-    def validate(cls, email_dict, instance, context):
-        if instance.settings["synced"]:
+    def validate(cls, instance, email_dict):
+        if instance.instance.settings["synced"]:
             raise ValidationError("Cannot change the default destination.")
         form = cls.Form(email_dict["settings"])
         if not form.is_valid():
             raise ValidationError(form.errors)
-        if form.cleaned_data["email_address"] == context["request"].user.email:
+        if form.cleaned_data["email_address"] == instance.context["request"].user.email:
             raise ValidationError("This email address is already saved in the default destination of this user.")
 
     @staticmethod
@@ -70,23 +66,6 @@
         if not email_destinations:
             return False
 
-=======
-    @staticmethod
-    def validate(instance, email_dict):
-        if instance.instance.settings["synced"]:
-            raise ValidationError("Cannot change the default destination.")
-        if not list(email_dict["settings"].keys()) == ["email_address"]:
-            raise ValidationError("Incorrect settings format. Only enter an email address.")
-        if email_dict["settings"]["email_address"] == instance.context["request"].user.email:
-            raise ValidationError("This email address is already saved in the default destination of this user.")
-
-    @staticmethod
-    def send(event: Event, destinations: List[DestinationConfig], **_):
-        email_destinations = destinations.filter(media__slug=EmailNotification.MEDIA_SLUG)
-        if not email_destinations:
-            return False
-
->>>>>>> 63563469
         recipient_list = [destination.settings["email_address"] for destination in email_destinations]
         title = f"{event}"
         incident_dict = modelinstance_to_dict(event.incident)
