from django.db import IntegrityError
from rest_framework import fields, serializers

from argus.incident.models import SourceSystem, Tag, Incident

from .primitive_serializers import FilterBlobSerializer, FilterPreviewSerializer
from .media import MEDIA_CLASSES_DICT
from .models import DestinationConfig, Filter, Media, NotificationProfile, TimeRecurrence, Timeslot
from .validators import validate_filter_string


class TimeRecurrenceSerializer(serializers.ModelSerializer):
    ALL_DAY_KEY = "all_day"

    days = fields.MultipleChoiceField(choices=TimeRecurrence.Day.choices)

    class Meta:
        model = TimeRecurrence
        fields = [
            "days",
            "start",
            "end",
        ]

    def validate(self, attrs: dict):
        if attrs["start"] >= attrs["end"]:
            raise serializers.ValidationError("'start' must be before 'end'.")
        return attrs

    def to_internal_value(self, data: dict):
        if data.get(self.ALL_DAY_KEY):
            data["start"] = TimeRecurrence.DAY_START
            data["end"] = TimeRecurrence.DAY_END

        return super().to_internal_value(data)

    def to_representation(self, instance: TimeRecurrence):
        instance_dict = super().to_representation(instance)
        # `days` is initially represented as a set; this converts it into a sorted list
        # (`days` is stored sorted in the DB - see `TimeRecurrence.save()`)
        instance_dict["days"] = sorted(instance_dict["days"])

        if instance_dict["start"] == str(TimeRecurrence.DAY_START) and instance_dict["end"] == str(
            TimeRecurrence.DAY_END
        ):
            instance_dict[self.ALL_DAY_KEY] = True

        return instance_dict


class TimeslotSerializer(serializers.ModelSerializer):
    time_recurrences = TimeRecurrenceSerializer(many=True)

    class Meta:
        model = Timeslot
        fields = [
            "pk",
            "name",
            "time_recurrences",
        ]
        # "user" isn't in the list of fields so we can't use a UniqueTogetherValidator

    def validate_name(self, name):
        owner = self.context["request"].user
        qs = Timeslot.objects.filter(user=owner, name=name)
        if not qs.exists():  # create
            return name
        instance = getattr(self, "instance", None)  # update
        if instance and qs.filter(pk=instance.pk).exists():
            return name
        raise serializers.ValidationError(
            f'The name "{name}" is already in use for a another timeslot owned by user {owner}.'
        )

    def create(self, validated_data: dict):
        time_recurrences_data = validated_data.pop("time_recurrences")
        timeslot = Timeslot.objects.create(**validated_data)

        for time_recurrence_data in time_recurrences_data:
            TimeRecurrence.objects.create(timeslot=timeslot, **time_recurrence_data)

        return timeslot

    def update(self, timeslot: Timeslot, validated_data: dict):
        time_recurrences_data = validated_data.pop("time_recurrences")
        name = validated_data["name"]
        timeslot.name = name
        timeslot.save()

        # Replace existing time recurrences with posted time recurrences
        timeslot.time_recurrences.all().delete()
        for time_recurrence_data in time_recurrences_data:
            TimeRecurrence.objects.create(timeslot=timeslot, **time_recurrence_data)

        return timeslot


class FilterSerializer(serializers.ModelSerializer):
    filter_string = serializers.CharField(
        validators=[validate_filter_string],
        help_text='Deprecated: Use "filter" instead',
    )
    filter = FilterBlobSerializer(required=False)

    class Meta:
        model = Filter
        fields = [
            "pk",
            "name",
            "filter_string",
            "filter",
        ]


class MediaSerializer(serializers.ModelSerializer):
    class Meta:
        model = Media
        fields = [
            "slug",
            "name",
        ]


class ResponseDestinationConfigSerializer(serializers.ModelSerializer):
    media = MediaSerializer()

    class Meta:
        model = DestinationConfig
        fields = [
            "media",
            "settings",
        ]


class RequestDestinationConfigSerializer(serializers.ModelSerializer):
    class Meta:
        model = DestinationConfig
        fields = [
            "media",
            "settings",
        ]

    def validate(self, attrs: dict):
        if self.instance and not attrs["media"].slug == self.instance.media.slug:
            raise serializers.ValidationError("Media cannot be updated, only settings.")

<<<<<<< HEAD
        MEDIA_CLASSES_DICT[attrs["media"].slug].validate(attrs, self.instance, self.context)
=======
        MEDIA_CLASSES_DICT[attrs["media"].slug].validate(self, attrs)
>>>>>>> 63563469

        return attrs


class ResponseNotificationProfileSerializer(serializers.ModelSerializer):
    timeslot = TimeslotSerializer()
    filters = FilterSerializer(many=True)
    destinations = ResponseDestinationConfigSerializer(many=True)

    class Meta:
        model = NotificationProfile
        fields = [
            "pk",
            "timeslot",
            "filters",
            "destinations",
            "active",
        ]
        # "pk" needs to be listed, as "timeslot" is the actual primary key
        read_only_fields = ["pk"]


class RequestNotificationProfileSerializer(serializers.ModelSerializer):
    class Meta:
        model = NotificationProfile
        fields = [
            "pk",
            "timeslot",
            "filters",
            "destinations",
            "active",
        ]
        # "pk" needs to be listed, as "timeslot" is the actual primary key
        read_only_fields = ["pk"]

    def create(self, validated_data: dict):
        try:
            return super().create(validated_data)
        except IntegrityError as e:
            timeslot_pk = validated_data["timeslot"].pk
            if NotificationProfile.objects.filter(pk=timeslot_pk).exists():
                raise serializers.ValidationError(
                    f"NotificationProfile with Timeslot with pk={timeslot_pk} already exists."
                )
            else:
                raise e

    def update(self, instance: NotificationProfile, validated_data: dict):
        new_timeslot = validated_data.pop("timeslot")
        old_timeslot = instance.timeslot
        if new_timeslot != old_timeslot:
            # Save the notification profile with the new timeslot (will duplicate the object with a different PK)
            instance.timeslot = new_timeslot
            instance.save()
            # Delete the duplicate (old) object
            NotificationProfile.objects.get(timeslot=old_timeslot).delete()

        return super().update(instance, validated_data)

    def validate(self, attrs: dict):
        if attrs["timeslot"].user != self.context["request"].user:
            raise serializers.ValidationError("The user of 'timeslot' must be the same as the requesting user.")
        return attrs<|MERGE_RESOLUTION|>--- conflicted
+++ resolved
@@ -144,11 +144,7 @@
         if self.instance and not attrs["media"].slug == self.instance.media.slug:
             raise serializers.ValidationError("Media cannot be updated, only settings.")
 
-<<<<<<< HEAD
-        MEDIA_CLASSES_DICT[attrs["media"].slug].validate(attrs, self.instance, self.context)
-=======
         MEDIA_CLASSES_DICT[attrs["media"].slug].validate(self, attrs)
->>>>>>> 63563469
 
         return attrs
 
