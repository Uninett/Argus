--- conflicted
+++ resolved
@@ -4139,10 +4139,6 @@
   order: -9999;
 }
 
-.order-last {
-  order: 9999;
-}
-
 .m-4 {
   margin: 1rem;
 }
@@ -4338,13 +4334,10 @@
 
 .grow-0 {
   flex-grow: 0;
-<<<<<<< HEAD
-=======
 }
 
 .basis-1\/4 {
   flex-basis: 25%;
->>>>>>> a3311e0e
 }
 
 .border-separate {
