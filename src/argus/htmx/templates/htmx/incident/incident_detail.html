--- conflicted
+++ resolved
@@ -82,15 +82,9 @@
             </div>
           </section>
         </section>
-<<<<<<< HEAD
-        <section id="acknowledgements" class="card">
-          <h2 class="card-title pl-8">Acknowledgements</h2>
-          <div class="card-body gap-4 grow-0 order-last">
-=======
         <section id="acknowledgements" class="basis-1/4 max-w-[30%] card">
           <h2 class="card-title pl-8">Acknowledgements</h2>
           <div class="card-body gap-4 grow-0">
->>>>>>> a3311e0e
             {% for ack in incident.acks %}
               <div class="px-2">
                 <p>{{ ack.event.description }}</p>
@@ -102,20 +96,12 @@
               </div>
               {% if not forloop.last %}<hr />{% endif %}
             {% endfor %}
-<<<<<<< HEAD
             <div class="card-actions grow-0 order-first">
-=======
-            <div class="card-actions grow-0">
->>>>>>> a3311e0e
               {% include "htmx/incident/_incident_acknowledge_modal.html" with action="ack" dialog_id="create-acknowledgment-dialog" button_title="Create acknowledgment" header="Submit acknowledgment" explanation="Write a message describing why this incident was acknowledged" cancel_text="Cancel" submit_text="Submit" %}
             </div>
           </div>
         </section>
-<<<<<<< HEAD
-        <section id="events" class="card">
-=======
         <section id="events" class="basis-1/4 max-w-[30%] card">
->>>>>>> a3311e0e
           <h2 class="card-title pl-8">Related events</h2>
           <div class="gap-4 card-body flex-none">
             {% for event in incident.events.all %}
