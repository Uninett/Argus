from django import forms
from django.urls import reverse
<<<<<<< HEAD
from django.views.generic import ListView
=======
>>>>>>> 249b6811

from argus.filter import get_filter_backend
from argus.incident.models import SourceSystem
from argus.incident.constants import Level
from argus.htmx.widgets import BadgeDropdownMultiSelect
from argus.notificationprofile.models import Filter

filter_backend = get_filter_backend()
QuerySetFilter = filter_backend.QuerySetFilter


class FilterMixin:
    model = Filter

    def get_queryset(self):
        qs = super().get_queryset()
        return qs.filter(user_id=self.request.user.id)

    def get_template_names(self):
        orig_app_label = self.model._meta.app_label
        orig_model_name = self.model._meta.model_name
        self.model._meta.app_label = "htmx/incident"
        self.model._meta.model_name = "filter"
        templates = super().get_template_names()
        self.model._meta.app_label = orig_app_label
        self.model._meta.model_name = orig_model_name
        return templates

    def get_success_url(self):
        return reverse("htmx:filter-list")


class IncidentFilterForm(forms.Form):
    open = forms.BooleanField(required=False)
    closed = forms.BooleanField(required=False)
    acked = forms.BooleanField(required=False)
    unacked = forms.BooleanField(required=False)
    sourceSystemIds = forms.MultipleChoiceField(
        widget=BadgeDropdownMultiSelect(
            attrs={"placeholder": "select sources..."},
            partial_get=None,
        ),
        choices=tuple(SourceSystem.objects.values_list("id", "name")),
        required=False,
        label="Sources",
    )
    maxlevel = forms.IntegerField(
        widget=forms.NumberInput(
            attrs={"type": "range", "step": "1", "min": min(Level).value, "max": max(Level).value}
        ),
        label="Level <=",
        initial=max(Level).value,
        required=False,
    )

    def __init__(self, *args, **kwargs):
        super().__init__(*args, **kwargs)
        # mollify tests
        self.fields["source"].widget.partial_get = reverse("htmx:incident-filter")

    def _tristate(self, onkey, offkey):
        on = self.cleaned_data.get(onkey, None)
        off = self.cleaned_data.get(offkey, None)
        if on == off:
            return None, None
        if on and not off:
            return True, False
        if off and not on:
            return False, True

    def to_filterblob(self):
        if not self.is_valid():
            return {}

        filterblob = {}

        open, closed = self._tristate("open", "closed")
        filterblob["open"] = open
        filterblob["closed"] = closed

        acked, unacked = self._tristate("acked", "unacked")
        filterblob["acked"] = acked
        filterblob["unacked"] = unacked

        sourceSystemIds = self.cleaned_data.get("sourceSystemIds", [])
        if sourceSystemIds:
            filterblob["sourceSystemIds"] = sourceSystemIds

        maxlevel = self.cleaned_data.get("maxlevel", 0)
        if maxlevel:
            filterblob["maxlevel"] = maxlevel

        return filterblob


class NamedFilterForm(forms.ModelForm):
    class Meta:
        model = Filter
        fields = ["name", "filter"]


class FilterListView(FilterMixin, ListView):
    pass


def incident_list_filter(request, qs):
    filter_pk, filter_obj = request.session.get("selected_filter", None), None
    if filter_pk:
        filter_obj = Filter.objects.get(pk=filter_pk)
    if filter_obj:
        form = IncidentFilterForm(filter_obj.filter)
    else:
        if request.method == "POST":
            form = IncidentFilterForm(request.POST)
        else:
            form = IncidentFilterForm(request.GET or None)

    if form.is_valid():
        filterblob = form.to_filterblob()
        qs = QuerySetFilter.filtered_incidents(filterblob, qs)
    return form, qs


def create_named_filter(request, filter_name: str, filterblob: dict):
    form = NamedFilterForm({"name": filter_name, "filter": filterblob})
    filter_obj = None

    if form.is_valid():
        filter_obj = Filter.objects.create(
            user=request.user, name=form.cleaned_data["name"], filter=form.cleaned_data["filter"]
        )
    return form, filter_obj<|MERGE_RESOLUTION|>--- conflicted
+++ resolved
@@ -1,9 +1,6 @@
 from django import forms
 from django.urls import reverse
-<<<<<<< HEAD
 from django.views.generic import ListView
-=======
->>>>>>> 249b6811
 
 from argus.filter import get_filter_backend
 from argus.incident.models import SourceSystem
@@ -62,7 +59,7 @@
     def __init__(self, *args, **kwargs):
         super().__init__(*args, **kwargs)
         # mollify tests
-        self.fields["source"].widget.partial_get = reverse("htmx:incident-filter")
+        self.fields["sourceSystemIds"].widget.partial_get = reverse("htmx:incident-filter")
 
     def _tristate(self, onkey, offkey):
         on = self.cleaned_data.get(onkey, None)
