import logging
from typing import Optional
from datetime import datetime

from django.conf import settings
from django.contrib.auth.models import Group
from django.core.exceptions import PermissionDenied
from django.shortcuts import render, reverse, get_object_or_404

from django.views.decorators.http import require_GET
from django.core.paginator import Paginator
from django.http import HttpRequest, HttpResponse
from django_htmx.middleware import HtmxDetails

from argus.incident.models import Incident
from argus.util.datetime_utils import make_aware

from .forms import AckForm

LOG = logging.getLogger(__name__)


def prefetch_incident_daughters():
    return (
        Incident.objects
        .select_related("source")
        .prefetch_related(
            "incident_tag_relations",
            "incident_tag_relations__tag",
            "events",
            "events__ack",
        )
    )


class HtmxHttpRequest(HttpRequest):
    htmx: HtmxDetails


# fetch with htmx
def incident_row(request, pk: int):
    incident = get_object_or_404(Incident, d=pk)
    context = {
        "incident": incident,
    }
    return render(request, "htmx/incidents/_incident_row.html", context=context)


def incident_detail(request, pk: int):
    incident = get_object_or_404(Incident, id=pk)
    context = {
        "incident": incident,
        "page_title": str(incident),
    }
    return render(request, "htmx/incidents/incident_detail.html", context=context)


def incident_add_ack(request, pk: int, group: Optional[str] = None):
    incident = get_object_or_404(Incident, id=pk)
    is_group_member = None
    if group:
        group = get_object_or_404(Group, name=group)
        is_group_member = request.user.groups.filter(pk=group.pk).exists()
    context = {
        "form": AckForm,
        "incident": incident,
        "page_title": str(incident),
        'group': group,
        'is_group_member': is_group_member,
    }
    if request.POST:
        if group and not is_group_member:
            raise PermissionDenied("User {request.user} is not a member of the correct group")
        form = AckForm(request.POST)
        if form.is_valid():
            incident.create_ack(
                request.user,
                description=form.cleaned_data["description"],
                expiration=form.cleaned_data["expiration"],
            )
    return render(request, "htmx/incidents/incident_add_ack.html", context=context)


@require_GET
def incident_list(request: HtmxHttpRequest) -> HttpResponse:
    # Load incidents
    qs = prefetch_incident_daughters().order_by("-start_time")
    latest = qs.latest("start_time").start_time
    last_refreshed = make_aware(datetime.now())

    # Standard Django pagination
    page_num = request.GET.get("page", "1")
    page = Paginator(object_list=qs, per_page=10).get_page(page_num)

    # The htmx magic - use a different, minimal base template for htmx
    # requests, allowing us to skip rendering the unchanging parts of the
    # template.
    if request.htmx:
<<<<<<< HEAD
        # HX-Trigger == HTML tag id that iniated the request
        if request.headers.get("HX-Trigger", "") == "table":
            base_template = "htmx/incidents/responses/_incidents_table_poll.html"
        else:
            base_template = "htmx/incidents/responses/_incidents_table_refresh.html"
=======
        base_template = "htmx/incidents/_incident_table.html"
>>>>>>> 351fc554
    else:
        base_template = "htmx/incidents/_base.html"

    context = {
        "count": qs.count(),
        "page_title": "Incidents",
        "base": base_template,
        "page": page,
        "last_refreshed": last_refreshed,
        "update_interval": 30,
    }

    return render(
        request,
        "htmx/incidents/incident_list.html",
        context=context
    )<|MERGE_RESOLUTION|>--- conflicted
+++ resolved
@@ -96,15 +96,11 @@
     # requests, allowing us to skip rendering the unchanging parts of the
     # template.
     if request.htmx:
-<<<<<<< HEAD
         # HX-Trigger == HTML tag id that iniated the request
         if request.headers.get("HX-Trigger", "") == "table":
             base_template = "htmx/incidents/responses/_incidents_table_poll.html"
         else:
             base_template = "htmx/incidents/responses/_incidents_table_refresh.html"
-=======
-        base_template = "htmx/incidents/_incident_table.html"
->>>>>>> 351fc554
     else:
         base_template = "htmx/incidents/_base.html"
 
