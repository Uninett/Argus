import json
from unittest.mock import Mock

from django.contrib.messages.middleware import MessageMiddleware
from django.contrib.sessions.middleware import SessionMiddleware
from django.http import QueryDict
from django.test import RequestFactory, TestCase

from argus.auth.factories import PersonUserFactory
from argus.filter.factories import FilterFactory
from argus.htmx.incident.filter import IncidentFilterForm, NamedFilterForm, create_named_filter, incident_list_filter
from argus.htmx.incident.views import search_tags
from argus.incident.constants import AckedStatus, OpenStatus
from argus.incident.factories import IncidentFactory, SourceSystemFactory
from argus.incident.models import Incident, Tag
from argus.notificationprofile.models import Filter
from argus.util.testing import connect_signals, disconnect_signals


class TestIncidentFilterForm(TestCase):
    def setUp(self) -> None:
        disconnect_signals()
        source = SourceSystemFactory(name="testsource")
        self.valid_field_values = {
            "open": OpenStatus.OPEN,
            "acked": AckedStatus.ACKED,
            "sourceSystemIds": [source.id],
<<<<<<< HEAD
=======
            "source_types": [source.type.name],
>>>>>>> 6d9cb226
            "tags": ["tag1=value1", "tag2=value2"],
            "maxlevel": 1,
        }
        self.valid_form = IncidentFilterForm(self.valid_field_values)

    def teardown(self):
        connect_signals()

    def test_if_form_is_valid_then_filterblob_should_contain_correct_open_value(self):
        filterblob = self.valid_form.to_filterblob()
        assert filterblob["open"] is True

    def test_if_form_is_valid_then_filterblob_should_contain_correct_acked_value(self):
        filterblob = self.valid_form.to_filterblob()
        assert filterblob["acked"] is True

    def test_if_form_is_valid_then_filterblob_should_contain_correct_sourcesystemids_value(self):
        filterblob = self.valid_form.to_filterblob()
        assert len(filterblob["sourceSystemIds"]) == 1
        # sourceSystemIds seem to be represented as a list of strings sometimes
        assert int(filterblob["sourceSystemIds"][0]) == int(self.valid_field_values["sourceSystemIds"][0])

    def test_if_form_is_valid_then_filterblob_should_contain_correct_sourcesystem_types_value(self):
        filterblob = self.valid_form.to_filterblob()
        assert len(filterblob["source_types"]) == 1

    def test_if_form_is_valid_then_filterblob_should_contain_correct_tags_value(self):
        filterblob = self.valid_form.to_filterblob()
        assert filterblob["tags"] == self.valid_field_values["tags"]

    def test_if_form_is_not_valid_then_to_filterblob_should_return_an_empty_dict(self):
        form = IncidentFilterForm({"tags": "invalidtags"})
        filterblob = form.to_filterblob()
        assert filterblob == {}

    def test_lack_of_tags_should_not_cause_an_error(self):
        """Tests clean_tags via is_valid"""
        form = IncidentFilterForm({})
        assert form.is_valid()
        assert "tags" not in form.errors

    def test_if_tags_have_wrong_format_then_it_should_create_an_error(self):
        """Tests clean_tags via is_valid"""
        form = IncidentFilterForm({"tags": "invalidtags"})
        assert not form.is_valid()
        assert "tags" in form.errors


class TestIncidentListFilter(TestCase):
    def setUp(self) -> None:
        disconnect_signals()
        self.source = SourceSystemFactory(name="testsource")
        self.incident = IncidentFactory(level=5, source=self.source)
        self.qs = Incident.objects.filter(source=self.source)
        self.factory = RequestFactory()
        self.request = self.factory.get("/random-url")
        self.request.user = PersonUserFactory()
        self.valid_filter = FilterFactory(
            filter={
                "open": True,
                "acked": True,
                "maxlevel": 1,
                "tags": [],
            }
        )
        self.invalid_filter = FilterFactory(
            filter={
                "tags": ["invalidtags"],
            }
        )

        SessionMiddleware(lambda x: x).process_request(self.request)
        MessageMiddleware(lambda x: x).process_request(self.request)

    def teardown(self):
        connect_signals()

    def test_valid_request_should_return_filtered_queryset(self):
        self.request.session["selected_filter"] = self.valid_filter.pk
        _, qs = incident_list_filter(self.request, self.qs)
        assert self.incident in self.qs
        assert self.incident not in qs

    def test_invalid_request_should_return_unfiltered_queryset(self):
        self.request.session["selected_filter"] = self.invalid_filter.pk
        _, qs = incident_list_filter(self.request, self.qs)
        assert qs == self.qs

    def test_valid_request_should_return_form_with_correct_values(self):
        self.request.session["selected_filter"] = self.valid_filter.pk
        form, _ = incident_list_filter(self.request, self.qs)
        assert form.to_filterblob()["maxlevel"] == self.valid_filter.filter["maxlevel"]

    def test_invalid_request_should_return_form_with_errors(self):
        self.request.session["selected_filter"] = self.invalid_filter.pk
        form, _ = incident_list_filter(self.request, self.qs)
        assert form.errors

    def test_get_request_without_selected_filter_should_use_get_parameters_as_form_data(self):
        maxlevel = 3
        self.request.session["selected_filter"] = None
        self.request.GET = QueryDict(f"tags=&maxlevel={maxlevel}")
        form, _ = incident_list_filter(self.request, self.qs)
        assert form.to_filterblob()["maxlevel"] == maxlevel

    def test_post_request_without_selected_filter_should_use_post_parameters_as_form_data(self):
        maxlevel = 3
        request = self.factory.post("random-url", {}, content_type="application/json")
        request.POST = QueryDict(f"tags=&maxlevel={maxlevel}")
        SessionMiddleware(lambda x: x).process_request(request)
        MessageMiddleware(lambda x: x).process_request(request)
        form, _ = incident_list_filter(request, self.qs)
        assert form.to_filterblob()["maxlevel"] == maxlevel


class TestCreateNamedFilter(TestCase):
    def setUp(self) -> None:
        disconnect_signals()
        self.request = Mock()
        self.request.user = PersonUserFactory()
        self.filterblob = {
            "open": True,
            "acked": True,
        }

    def teardown(self):
        connect_signals()

    def test_if_input_is_valid_it_should_return_a_filter(self):
        filter_name = "myfilter"
        _, filter_obj = create_named_filter(self.request, filter_name, self.filterblob)
        assert isinstance(filter_obj, Filter)

    def test_if_input_is_invalid_it_should_not_return_a_filter(self):
        invalid_name = ""
        _, filter_obj = create_named_filter(self.request, invalid_name, self.filterblob)
        assert not filter_obj

    def test_should_return_a_named_filter_form(self):
        filter_name = "myfilter"
        form, _ = create_named_filter(self.request, filter_name, self.filterblob)
        assert isinstance(form, NamedFilterForm)


class TestSearchTagsFilter(TestCase):
    def setUp(self) -> None:
        disconnect_signals()
        self.factory = RequestFactory()

    def tearDown(self):
        connect_signals()

    def test_search_tags_without_query_returns_empty_results(self):
        request = self.factory.get("/search-tags/")
        response = search_tags(request)

        assert response.status_code == 200
        data = json.loads(response.content)
        assert data == {"results": []}

    def test_search_tags_with_key_value_query_filters_by_key_and_value(self):
        # Create test tags
        tag1 = Tag.objects.create(key="environment", value="production")
        _tag2 = Tag.objects.create(key="environment", value="staging")
        _tag3 = Tag.objects.create(key="service", value="api")

        query = f"environment{Tag.TAG_DELIMITER}prod"
        request = self.factory.get("/search-tags/", {"q": query})
        response = search_tags(request)

        assert response.status_code == 200
        data = json.loads(response.content)
        assert len(data["results"]) == 1
        assert data["results"][0]["id"] == str(tag1)
        assert data["results"][0]["text"] == str(tag1)

    def test_search_tags_with_key_only_query_filters_by_key(self):
        from argus.incident.models import Tag

        # Create test tags
        tag1 = Tag.objects.create(key="environment", value="production")
        tag2 = Tag.objects.create(key="environment", value="staging")
        _tag3 = Tag.objects.create(key="service", value="api")

        request = self.factory.get("/search-tags/", {"q": "env"})
        response = search_tags(request)

        assert response.status_code == 200
        data = json.loads(response.content)
        assert len(data["results"]) == 2
        tag_ids = [result["id"] for result in data["results"]]
        assert str(tag1) in tag_ids
        assert str(tag2) in tag_ids

    def test_search_tags_limits_results_to_20(self):
        from argus.incident.models import Tag

        # Create 25 test tags
        for i in range(25):
            Tag.objects.create(key=f"test{i}", value="value")

        request = self.factory.get("/search-tags/", {"q": "test"})
        response = search_tags(request)

        assert response.status_code == 200
        data = json.loads(response.content)
        assert len(data["results"]) == 20

    def test_search_tags_returns_correct_json_format(self):
        from argus.incident.models import Tag

        tag = Tag.objects.create(key="service", value="web")
        request = self.factory.get("/search-tags/", {"q": "service"})
        response = search_tags(request)

        assert response.status_code == 200
        data = json.loads(response.content)
        assert "results" in data
        assert len(data["results"]) == 1
        result = data["results"][0]
        assert "id" in result
        assert "text" in result
        assert result["id"] == str(tag)
        assert result["text"] == str(tag)<|MERGE_RESOLUTION|>--- conflicted
+++ resolved
@@ -25,10 +25,7 @@
             "open": OpenStatus.OPEN,
             "acked": AckedStatus.ACKED,
             "sourceSystemIds": [source.id],
-<<<<<<< HEAD
-=======
             "source_types": [source.type.name],
->>>>>>> 6d9cb226
             "tags": ["tag1=value1", "tag2=value2"],
             "maxlevel": 1,
         }
