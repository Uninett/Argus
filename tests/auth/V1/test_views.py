--- conflicted
+++ resolved
@@ -69,7 +69,6 @@
         self.assertEqual(response.status_code, status.HTTP_400_BAD_REQUEST)
         self.assertFalse(DestinationConfig.objects.filter(media_id="sms", settings=settings).exists())
 
-<<<<<<< HEAD
     def test_cannot_create_duplicate_phone_number(self):
         settings = {"phone_number": "+4747474701"}
         DestinationConfigFactory(
@@ -83,6 +82,18 @@
         )
         self.assertEqual(response.status_code, status.HTTP_400_BAD_REQUEST)
         self.assertEqual(DestinationConfig.objects.filter(media_id="sms", settings=settings).count(), 1)
+
+    def test_can_update_phone_number_with_valid_values(self):
+        new_settings = {"phone_number": "+4747474702"}
+        destination_pk = DestinationConfigFactory(
+            user=self.user1, media=Media.objects.get(slug="sms"), settings={"phone_number": "+4747474701"}
+        ).pk
+        response = self.user1_rest_client.patch(
+            path=f"/api/v1/auth/phone-number/{destination_pk}/",
+            data=new_settings,
+        )
+        self.assertEqual(response.status_code, status.HTTP_201_CREATED)
+        self.assertEqual(DestinationConfig.objects.get(pk=destination_pk).settings, new_settings)
 
     def test_cannot_update_phone_number_with_duplicate_phone_number(self):
         settings1 = {"phone_number": "+4747474701"}
@@ -103,19 +114,6 @@
         )
         self.assertEqual(response.status_code, status.HTTP_400_BAD_REQUEST)
         self.assertEqual(DestinationConfig.objects.get(pk=destination_pk).settings, settings2)
-=======
-    def test_can_update_phone_number_with_valid_values(self):
-        new_settings = {"phone_number": "+4747474702"}
-        destination_pk = DestinationConfigFactory(
-            user=self.user1, media=Media.objects.get(slug="sms"), settings={"phone_number": "+4747474701"}
-        ).pk
-        response = self.user1_rest_client.patch(
-            path=f"/api/v1/auth/phone-number/{destination_pk}/",
-            data=new_settings,
-        )
-        self.assertEqual(response.status_code, status.HTTP_201_CREATED)
-        self.assertEqual(DestinationConfig.objects.get(pk=destination_pk).settings, new_settings)
->>>>>>> b3edd376
 
     def test_can_delete_phone_number(self):
         phone_number_pk = DestinationConfigFactory(
