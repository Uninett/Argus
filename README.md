# Argus
[![build badge](https://github.com/Uninett/Argus/workflows/build/badge.svg)](https://github.com/Uninett/Argus/actions)
[![codecov badge](https://codecov.io/gh/Uninett/Argus/branch/master/graph/badge.svg)](https://codecov.io/gh/Uninett/Argus)
[![Code style: black](https://img.shields.io/badge/code%20style-black-000000.svg)](https://github.com/psf/black)

Argus is a platform for aggregating incidents across network management systems, and
sending notifications to users. Users create notification profiles that define which
incidents they subscribe to.

This repository hosts the backend built with Django, while the frontend is hosted here:
https://github.com/Uninett/Argus-frontend.

## Installation

There are several ways to install Argus.

### Prerequisites

#### Requirements

* Python 3.7+
* pip

#### Optional requirements

* **Redis**
  is recommended if you are going to run the frontend.
  Redis backs the websockets, in order to push realtime updates to the frontend.
* [Argus-frontend](https://github.com/Uninett/Argus-frontend/)
* PostgreSQL
* Docker and docker-compose to run Argus in Docker

#### Optional: Dataporten registration

Dataporten authentication is supported by Argus and can be used to log into
Argus-frontend.
Refer to the [Dataporten](docs/dataporten.rst) section of the documentation to learn
about Dataporten registration, and how to set it up with Argus.

### Install Argus using pip

You can also install Argus with `pip` via PyPI. The package name is `argus-server`:
```console
$ pip install argus-server
```

If you are using the PyPI package in production, please note: The file
`requirements.txt` contains the versions of dependencies that the release was
tested on.
To update all the dependencies to recent versions, use `pip-compile`:

```console
$ pip install pip-tools
$ pip-compile -o your-updated-requirements.txt
$ pip install --upgrade -r your-updated-requirements.txt
```

Now change and adapt [Argus' settings](#settings-in-argus) according to your needs.

Run the initial Argus setup, and make note of the admin password that is generated:

```console
$ python manage.py initial_setup
<<<<<<< HEAD
******************************************************************************

  Created Argus superuser "admin" with password "2S0qJbjVEew0GunL".

   Please change the password via the admin interface.

******************************************************************************
=======
Successfully created superuser "admin" with the generated password "2S0qJbjVEew0GunL".
Please change the password via the admin.
Ensured the existence of the source, source type and user "argus"```
>>>>>>> 8761dd35
```

Then run the Argus API server:

```console
$ python manage.py runserver
```

### Setup Argus using Docker Compose

Download the source code first.
```console
$ git clone https://github.com/Uninett/Argus.git
$ cd Argus
```

Running Argus with docker-compose is as simple as
```console
$ docker-compose up
```

Run the initial Argus setup, and make note of the admin password that is generated:

```console
<<<<<<< HEAD
$ docker-compose exec api django-admin initial_setup
******************************************************************************

  Created Argus superuser "admin" with password "ns6bfoKquW12koIP".

   Please change the password via the admin interface.

******************************************************************************
=======
$ docker-compose exec argus-api django-admin initial_setup
Successfully created superuser "admin" with the generated password "2S0qJbjVEew0GunL".
Please change the password via the admin.
Ensured the existence of the source, source type and user "argus"
>>>>>>> 8761dd35
```


You will find Argus running at http://localhost:8000/.

## Settings in Argus

Site-specific settings can either be set using environment variables, using a
`settings.py` file, or a combination of both.

For more information on both methods and a list of the settings, consult the
documentation section on
[site-specific settings](docs/site-specific-settings.rst).


## Running Argus in development

### Step 1: Installation

You can use docker-compose to conveniently setup a complete dev environment for Argus,
including PostgreSQL. Instructions
[are provided above](#setup-argus-using-docker-compose).

To do a manual install instead, follow these steps.

Download the source code first.
```console
$ git clone https://github.com/Uninett/Argus.git
$ cd Argus
```

We recommend using virtualenv or virtaulenvwrapper to create
a place to stash Argus' dependencies.

Create and activate a Python virtual environment.
```console
$ python -m venv venv
$ source venv/bin/activate
```

Install Argus' requirements into the virtual env.
```console
$ pip install -r requirements.txt
$ pip install -r requirements/prod.txt
$ pip install -r requirements/dev.txt
```

### Step 2: Setting environment variables and Django settings

Copy the `cmd.sh-template` to `cmd.sh` and make it executable
```console
$ cp cmd.sh-template cmd.sh
$ chmod u+x cmd.sh
```
Now set the environment variables in the file using an editor.

Required settings in `cmd.sh` are

- `DATABASE_URL`,
- `DJANGO_SETTINGS_MODULE` and
- `SECRET_KEY`.

The `DATAPORTEN` variables are optional. Refer to the dataporten section of
[setting site-specific settings](docs/site-specific-settings.rst) for details.

`DJANGO_SETTINGS_MODULE` can be set to `argus.site.settings.dev`.

If you need more complex settings than environment variables and ``cmd.sh`` can provide,
we recommend having a `localsettings.py` in the same directory as `manage.py` with any
overrides.

Refer to the [development notes](docs/development.rst) for further details and
useful hints on managing Argus in development mode.

### Step 3: Run Argus in development

Afterwards, run the initial Argus setup and start the server.
```console
$ python manage.py initial_setup
$ python manage.py runserver
```

You will find Argus running at http://localhost:8000/.

### Code style

Argus uses black as a source code formatter. Black will automatically install
with the [dev requirements](requirements/dev.txt).

A pre-commit hook will format new code automatically before committing.
To enable this pre-commit hook, run

```console
$ pre-commit install
```


## Running tests

Given that Argus is installed and configured as described above,
this command is the most basic option to run the tests.
```console
$ python manage.py test
```

If you have installed `tox`, the following command will
test Argus code against several Django versions, several Python versions, and
automatically compute code coverage.
```console
$ tox
```
An [HTML coverage report](htmlcov/index.html) will be generated.
Refer to the [tox.ini](tox.ini) file for further options.

### Mock data

Fill the database with mock data with the management command `create_fake_incidents`:

```sh
$ python manage.py create_fake_incidents
```

See the inbuilt help for flags and toggles:

```sh
$ python manage.py create_fake_incidents --help
```

Since the current default number of shown incidents in the frintend is 10, you
might want to create just more than 10 incidents in one go, with the `-n`-flag:

```sh
$ python manage.py create_fake_incidents -n 15
```

(The same command is well-suited to manually test the notification system: Make
a filter that matches fake incidents, for instance by setting `source` to
`argus`, and create a single fake incident by omitting the `-n`-flag.)<|MERGE_RESOLUTION|>--- conflicted
+++ resolved
@@ -61,7 +61,6 @@
 
 ```console
 $ python manage.py initial_setup
-<<<<<<< HEAD
 ******************************************************************************
 
   Created Argus superuser "admin" with password "2S0qJbjVEew0GunL".
@@ -69,11 +68,6 @@
    Please change the password via the admin interface.
 
 ******************************************************************************
-=======
-Successfully created superuser "admin" with the generated password "2S0qJbjVEew0GunL".
-Please change the password via the admin.
-Ensured the existence of the source, source type and user "argus"```
->>>>>>> 8761dd35
 ```
 
 Then run the Argus API server:
@@ -98,7 +92,6 @@
 Run the initial Argus setup, and make note of the admin password that is generated:
 
 ```console
-<<<<<<< HEAD
 $ docker-compose exec api django-admin initial_setup
 ******************************************************************************
 
@@ -107,12 +100,6 @@
    Please change the password via the admin interface.
 
 ******************************************************************************
-=======
-$ docker-compose exec argus-api django-admin initial_setup
-Successfully created superuser "admin" with the generated password "2S0qJbjVEew0GunL".
-Please change the password via the admin.
-Ensured the existence of the source, source type and user "argus"
->>>>>>> 8761dd35
 ```
 
 
